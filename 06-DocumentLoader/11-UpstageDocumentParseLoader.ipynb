{
  "cells": [
    {
      "cell_type": "markdown",
      "metadata": {},
      "source": [
        "# UpstageDocumentParseLoader \n",
        "- Author: [Taylor(Jihyun Kim)](https://github.com/Taylor0819)\n",
        "- Design: \n",
        "- Peer Review : [JoonHo Kim](https://github.com/jhboyo), [Jaemin Hong](https://github.com/geminii01), [leebeanbin](https://github.com/leebeanbin), [Dooil Kwak](https://github.com/back2zion)\n",
        "- This is a part of [LangChain Open Tutorial](https://github.com/LangChain-OpenTutorial/LangChain-OpenTutorial)\n",
        "\n",
        "[![Open in Colab](https://colab.research.google.com/assets/colab-badge.svg)](https://colab.research.google.com/github/LangChain-OpenTutorial/LangChain-OpenTutorial/blob/main/06-DocumentLoader/12-UpstageDocumentParseLoader.ipynb) [![Open in GitHub](https://img.shields.io/badge/Open%20in%20GitHub-181717?style=flat-square&logo=github&logoColor=white)](https://github.com/LangChain-OpenTutorial/LangChain-OpenTutorial/blob/main/06-DocumentLoader/12-UpstageDocumentParseLoader.ipynb)\n"
      ]
    },
    {
      "cell_type": "markdown",
      "metadata": {},
      "source": [
        "## Overview \n",
        "\n",
        "The `UpstageDocumentParseLoader` is a robust document analysis tool designed by Upstage that seamlessly integrates with the LangChain framework as a document loader. It specializes in transforming documents into structured HTML by analyzing their layout and content.\n",
        "\n",
        "**Key Features** :\n",
        "\n",
        "-\tComprehensive Layout Analysis : \n",
        "\tAnalyzes and identifies structural elements like headings, paragraphs, tables, and images across various document formats (e.g., PDFs, images).\n",
        "\n",
        "-\tAutomated Structural Recognition : \n",
        "\tAutomatically detects and serializes document elements based on reading order for accurate conversion to HTML.\n",
        "\n",
        "-\tOptional OCR Support : \n",
        "\tIncludes optical character recognition for handling scanned or image-based documents. The OCR mode supports:\n",
        "\t\n",
        "\t`force` : Extracts text from images using OCR.\n",
        "\t\n",
        "\t`auto` : Extracts text from PDFs (throws an error if the input is not in PDF format).\n",
        "\n",
        "By recognizing and preserving the relationships between document elements, the `UpstageDocumentParseLoader` enables precise and context-aware document analysis.\n",
        "\n",
        "**Migration from Layout Analysis** :\n",
        "Upstage has launched Document Parse to replace Layout Analysis! Document Parse now supports a wider range of document types, markdown output, chart detection, equation recognition, and additional features planned for upcoming releases. The last version of Layout Analysis, layout-analysis-0.4.0, will be officially discontinued by November 10, 2024."
      ]
    },
    {
      "cell_type": "markdown",
      "metadata": {},
      "source": [
        "### Table of Contents \n",
        "\n",
        "- [Overview](#overview)\n",
        "- [Key Changes from Layout Analysis](#key-changes-from-layout-analysis)\n",
        "- [Environment Setup](#environment-setup)\n",
        "- [UpstageDocumentParseLoader Key Parameters](#upstagedocumentparseloader-key-parameters)\n",
        "- [Usage Example](#usage-example)"
      ]
    },
    {
      "cell_type": "markdown",
      "metadata": {},
      "source": [
        "### Key Changes from Layout Analysis\n",
        "\n",
        "**Changes to Existing Options** :\n",
        "1. `use_ocr` → `ocr` \n",
        "   \n",
<<<<<<< HEAD
        "   `use_ocr` option has been replaced with `ocr` . Instead of `True/False` , it now accepts `\"force\"` or `\"auto\"` for more precise control.\n",
=======
        "   `use_ocr` option has been replaced with `ocr`  Instead of `True/False` , it now accepts `\"force\"` or `\"auto\"` for more precise control.\n",
>>>>>>> a5dc2039
        "\n",
        "2. `output_type` → `output_format` \n",
        "   \n",
        "   `output_type` option has been renamed to `output_format` for specifying the format of the output.\n",
        "\n",
        "3. `exclude` → `base64_encoding`\n",
        "\n",
        "    The `exclude` option has been replaced with `base64_encoding` . While `exclude` was used to exclude specific elements from the output, `base64_encoding` specifies whether to encode elements of certain categories in Base64.\n",
        "   "
      ]
    },
    {
      "cell_type": "markdown",
      "metadata": {},
      "source": [
        "### References\n",
        "- [UpstageDocumentParseLoader](https://python.langchain.com/api_reference/upstage/document_parse/langchain_upstage.document_parse.UpstageDocumentParseLoader.html)\n",
        "- [UpstageLayoutAnalysisLoader](https://python.langchain.com/api_reference/upstage/layout_analysis/langchain_upstage.layout_analysis.UpstageLayoutAnalysisLoader.html)\n",
        "- [Upstage Migrate to Document Parse from Layout Analysis](https://console.upstage.ai/docs/capabilities/document-parse/migration-dp)"
      ]
    },
    {
      "cell_type": "markdown",
      "metadata": {},
      "source": [
        "----"
      ]
    },
    {
      "cell_type": "markdown",
      "metadata": {},
      "source": [
        "## Environment Setup\n",
        "Set up the environment. You may refer to [Environment Setup](https://wikidocs.net/257836) for more details.\n",
        "\n",
        "**[Note]** \n",
        "\n",
        "- `langchain-opentutorial` is a package that provides a set of easy-to-use environment setup, useful functions and utilities for tutorials.\n",
        "- You can checkout the [`langchain-opentutorial`](https://github.com/LangChain-OpenTutorial/langchain-opentutorial-pypi) for more details.\n",
        "\n",
        "\n",
        "### API Key Configuration\n",
        "To use `UpstageDocumentParseLoader` , you need to [obtain a Upstage API key](https://console.upstage.ai/api-keys).\n",
        "\n",
        "Once you have your API key, set it as the value for the variable `UPSTAGE_API_KEY` .\n"
      ]
    },
    {
      "cell_type": "code",
      "execution_count": 21,
      "metadata": {},
      "outputs": [],
      "source": [
        "%%capture --no-stderr\n",
        "%pip install langchain-opentutorial"
      ]
    },
    {
      "cell_type": "code",
      "execution_count": 22,
      "metadata": {},
      "outputs": [],
      "source": [
        "# Install required packages\n",
        "from langchain_opentutorial import package\n",
        "\n",
        "package.install(\n",
        "    [\n",
        "        \"langsmith\",\n",
        "        \"langchain_upstage\",\n",
        "    ],\n",
        "    verbose=False,\n",
        "    upgrade=False,\n",
        ")"
      ]
    },
    {
      "cell_type": "code",
      "execution_count": 23,
      "metadata": {},
      "outputs": [
        {
          "name": "stdout",
          "output_type": "stream",
          "text": [
            "Environment variables have been set successfully.\n"
          ]
        }
      ],
      "source": [
        "# Set environment variables\n",
        "from langchain_opentutorial import set_env\n",
        "\n",
        "set_env(\n",
        "    {\n",
        "        \"UPSTAGE_API_KEY\": \"\",\n",
        "        \"LANGCHAIN_API_KEY\": \"\",\n",
        "        \"LANGCHAIN_TRACING_V2\": \"true\",\n",
        "        \"LANGCHAIN_ENDPOINT\": \"https://api.smith.langchain.com\",\n",
        "        \"LANGCHAIN_PROJECT\": \"12-UpstageDocumentParseLoader\",\n",
        "    }\n",
        ")"
      ]
    },
    {
      "cell_type": "markdown",
      "metadata": {},
      "source": [
        "You can alternatively set `UPSTAGE_API_KEY` in .env file and load it.\n",
        "\n",
        "[Note] This is not necessary if you've already set `UPSTAGE_API_KEY` in previous steps."
      ]
    },
    {
      "cell_type": "code",
      "execution_count": 24,
      "metadata": {},
      "outputs": [
        {
          "data": {
            "text/plain": [
              "True"
            ]
          },
          "execution_count": 24,
          "metadata": {},
          "output_type": "execute_result"
        }
      ],
      "source": [
        "from dotenv import load_dotenv\n",
        "\n",
        "load_dotenv(override=True)"
      ]
    },
    {
      "cell_type": "markdown",
      "metadata": {},
      "source": [
        "## UpstageDocumentParseLoader Key Parameters\n",
        "\n",
        "- `file_path` : Path(s) to the document(s) to be analyzed\n",
        "- `split` : Document splitting mode [default: 'none', 'element', 'page']\n",
        "- `model` : Model name for document parsing [default: 'document-parse']\n",
        "- `ocr` : OCR mode [\"force\" (always OCR), \"auto\" (PDF-only)]\n",
        "- `output_format` : Format of the analysis results [default: 'html', 'text', 'markdown']\n",
        "- `coordinates` : Include OCR coordinates in the output [default: True]\n",
        "- `base64_encoding` : List of element categories to be base64-encoded ['paragraph', 'table', 'figure', 'header', 'footer', 'list', 'chart', '...']"
      ]
    },
    {
      "cell_type": "markdown",
      "metadata": {},
      "source": [
        "## Usage Example\n",
        "Let's try running a code example here using `UpstageDocumentParseLoader` .\n",
        "\n",
        "### Data Preparation\n",
        "\n",
        "In this tutorial, we will use the following pdf file:\n",
        "\n",
        "- Download Link: [Modular-RAG: Transforming RAG Systems into LEGO-like Reconfigurable Frameworks](https://arxiv.org/abs/2407.21059)\n",
        "- File name: Modular RAG_ Transforming RAG Systems into LEGO-like Reconfigurable Frameworks.pdf\n",
        "- File path: ./data/Modular RAG_ Transforming RAG Systems into LEGO-like Reconfigurable Frameworks.pdf\n",
        "\n",
        "After downloading the PDF file from the provided link, create a data folder in the current directory and save the PDF file into that folder.\n"
      ]
    },
    {
      "cell_type": "code",
      "execution_count": 25,
      "metadata": {},
      "outputs": [
        {
          "name": "stdout",
          "output_type": "stream",
          "text": [
            "page_content='<p id='0' data-category='paragraph' style='font-size:14px'>1</p> <h1 id='1' style='font-size:20px'>Modular RAG: Transforming RAG Systems into<br>LEGO-like Reconfigurable Frameworks</h1> <br><p id='2' data-category='paragraph' style='font-size:18px'>Yunfan Gao, Yun Xiong, Meng Wang, Haofen Wang</p> <p id='3' data-category='paragraph' style='font-size:16px'>Abstract—Retrieval-augmented Generation (RAG) has<br>markedly enhanced the capabilities of Large Language Models<br>(LLMs) in tackling knowledge-intensive tasks. The increasing<br>demands of application scenarios have driven the evolution<br>of RAG, leading to the integration of advanced retrievers,<br>LLMs and other complementary technologies, which in turn<br>has amplified the intricacy of RAG systems. However, the rapid<br>advancements are outpacing the foundational RAG paradigm,<br>with many methods struggling to be unified under the process<br>of “retrieve-then-generate”. In this context, this paper examines<br>the limitations of the existing RAG paradigm and introduces<br>the modular RAG framework. By decomposing complex RAG<br>systems into independent modules and specialized operators, it<br>facilitates a highly reconfigurable framework. Modular RAG<br>transcends the traditional linear architecture, embracing a<br>more advanced design that integrates routing, scheduling, and<br>fusion mechanisms. Drawing on extensive research, this paper<br>further identifies prevalent RAG patterns—linear, conditional,<br>branching, and looping—and offers a comprehensive analysis<br>of their respective implementation nuances. Modular RAG<br>presents innovative opportunities for the conceptualization<br>and deployment of RAG systems. Finally, the paper explores<br>the potential emergence of new operators and paradigms,<br>establishing a solid theoretical foundation and a practical<br>roadmap for the continued evolution and practical deployment<br>of RAG technologies.</p> <br><p id='4' data-category='paragraph' style='font-size:16px'>Index Terms—Retrieval-augmented generation, large language<br>model, modular system, information retrieval</p> <p id='5' data-category='paragraph' style='font-size:18px'>I. INTRODUCTION</p> <br><header id='6' style='font-size:22px'>2024<br>Jul<br>26<br>[cs.CL]<br>arXiv:2407.21059v1</header> <br><p id='7' data-category='paragraph' style='font-size:18px'>L remarkable capabilities, yet they still face numerous<br>ARGE Language Models (LLMs) have demonstrated<br>challenges, such as hallucination and the lag in information up-<br>dates [1]. Retrieval-augmented Generation (RAG), by access-<br>ing external knowledge bases, provides LLMs with important<br>contextual information, significantly enhancing their perfor-<br>mance on knowledge-intensive tasks [2]. Currently, RAG, as<br>an enhancement method, has been widely applied in various<br>practical application scenarios, including knowledge question<br>answering, recommendation systems, customer service, and<br>personal assistants. [3]–[6]</p> <br><p id='8' data-category='paragraph' style='font-size:18px'>During the nascent stages of RAG , its core framework is<br>constituted by indexing, retrieval, and generation, a paradigm<br>referred to as Naive RAG [7]. However, as the complexity<br>of tasks and the demands of applications have escalated, the</p> <p id='9' data-category='footnote' style='font-size:14px'>Yunfan Gao is with Shanghai Research Institute for Intelligent Autonomous<br>Systems, Tongji University, Shanghai, 201210, China.<br>Yun Xiong is with Shanghai Key Laboratory of Data Science, School of<br>Computer Science, Fudan University, Shanghai, 200438, China.<br>Meng Wang and Haofen Wang are with College of Design and Innovation,<br>Tongji University, Shanghai, 20092, China. (Corresponding author: Haofen<br>Wang. E-mail: carter.whfcarter@gmail.com)</p> <br><p id='10' data-category='paragraph' style='font-size:18px'>limitations of Naive RAG have become increasingly apparent.<br>As depicted in Figure 1, it predominantly hinges on the<br>straightforward similarity of chunks, result in poor perfor-<br>mance when confronted with complex queries and chunks with<br>substantial variability. The primary challenges of Naive RAG<br>include: 1) Shallow Understanding of Queries. The semantic<br>similarity between a query and document chunk is not always<br>highly consistent. Relying solely on similarity calculations<br>for retrieval lacks an in-depth exploration of the relationship<br>between the query and the document [8]. 2) Retrieval Re-<br>dundancy and Noise. Feeding all retrieved chunks directly<br>into LLMs is not always beneficial. Research indicates that<br>an excess of redundant and noisy information may interfere<br>with the LLM’s identification of key information, thereby<br>increasing the risk of generating erroneous and hallucinated<br>responses. [9]</p> <br><p id='11' data-category='paragraph' style='font-size:18px'>To overcome the aforementioned limitations, Advanced<br>RAG paradigm focuses on optimizing the retrieval phase,<br>aiming to enhance retrieval efficiency and strengthen the<br>utilization of retrieved chunks. As shown in Figure 1 ,typical<br>strategies involve pre-retrieval processing and post-retrieval<br>processing. For instance, query rewriting is used to make<br>the queries more clear and specific, thereby increasing the<br>accuracy of retrieval [10], and the reranking of retrieval results<br>is employed to enhance the LLM’s ability to identify and<br>utilize key information [11].</p> <br><p id='12' data-category='paragraph' style='font-size:18px'>Despite the improvements in the practicality of Advanced<br>RAG, there remains a gap between its capabilities and real-<br>world application requirements. On one hand, as RAG tech-<br>nology advances, user expectations rise, demands continue to<br>evolve, and application settings become more complex. For<br>instance, the integration of heterogeneous data and the new<br>demands for system transparency, control, and maintainability.<br>On the other hand, the growth in application demands has<br>further propelled the evolution of RAG technology.</p> <br><p id='13' data-category='paragraph' style='font-size:18px'>As shown in Figure 2, to achieve more accurate and efficient<br>task execution, modern RAG systems are progressively inte-<br>grating more sophisticated function, such as organizing more<br>refined index base in the form of knowledge graphs, integrat-<br>ing structured data through query construction methods, and<br>employing fine-tuning techniques to enable encoders to better<br>adapt to domain-specific documents.</p> <br><p id='14' data-category='paragraph' style='font-size:18px'>In terms of process design, the current RAG system has<br>surpassed the traditional linear retrieval-generation paradigm.<br>Researchers use iterative retrieval [12] to obtain richer con-<br>text, recursive retrieval [13] to handle complex queries, and<br>adaptive retrieval [14] to provide overall autonomy and flex-<br>ibility. This flexibility in the process significantly enhances</p>' metadata={'page': 1, 'base64_encodings': [], 'coordinates': [[{'x': 0.9137, 'y': 0.0321}, {'x': 0.9206, 'y': 0.0321}, {'x': 0.9206, 'y': 0.0418}, {'x': 0.9137, 'y': 0.0418}], [{'x': 0.1037, 'y': 0.0715}, {'x': 0.8961, 'y': 0.0715}, {'x': 0.8961, 'y': 0.1385}, {'x': 0.1037, 'y': 0.1385}], [{'x': 0.301, 'y': 0.149}, {'x': 0.6988, 'y': 0.149}, {'x': 0.6988, 'y': 0.1673}, {'x': 0.301, 'y': 0.1673}], [{'x': 0.0785, 'y': 0.2203}, {'x': 0.4943, 'y': 0.2203}, {'x': 0.4943, 'y': 0.5498}, {'x': 0.0785, 'y': 0.5498}], [{'x': 0.0785, 'y': 0.5566}, {'x': 0.4926, 'y': 0.5566}, {'x': 0.4926, 'y': 0.5837}, {'x': 0.0785, 'y': 0.5837}], [{'x': 0.2176, 'y': 0.6044}, {'x': 0.3518, 'y': 0.6044}, {'x': 0.3518, 'y': 0.6205}, {'x': 0.2176, 'y': 0.6205}], [{'x': 0.0254, 'y': 0.2747}, {'x': 0.0612, 'y': 0.2747}, {'x': 0.0612, 'y': 0.7086}, {'x': 0.0254, 'y': 0.7086}], [{'x': 0.0764, 'y': 0.625}, {'x': 0.4947, 'y': 0.625}, {'x': 0.4947, 'y': 0.7904}, {'x': 0.0764, 'y': 0.7904}], [{'x': 0.0774, 'y': 0.7923}, {'x': 0.4942, 'y': 0.7923}, {'x': 0.4942, 'y': 0.8539}, {'x': 0.0774, 'y': 0.8539}], [{'x': 0.0773, 'y': 0.8701}, {'x': 0.4946, 'y': 0.8701}, {'x': 0.4946, 'y': 0.9447}, {'x': 0.0773, 'y': 0.9447}], [{'x': 0.5068, 'y': 0.221}, {'x': 0.9234, 'y': 0.221}, {'x': 0.9234, 'y': 0.4605}, {'x': 0.5068, 'y': 0.4605}], [{'x': 0.5074, 'y': 0.4636}, {'x': 0.9243, 'y': 0.4636}, {'x': 0.9243, 'y': 0.6131}, {'x': 0.5074, 'y': 0.6131}], [{'x': 0.5067, 'y': 0.6145}, {'x': 0.9234, 'y': 0.6145}, {'x': 0.9234, 'y': 0.7483}, {'x': 0.5067, 'y': 0.7483}], [{'x': 0.5071, 'y': 0.7504}, {'x': 0.9236, 'y': 0.7504}, {'x': 0.9236, 'y': 0.8538}, {'x': 0.5071, 'y': 0.8538}], [{'x': 0.5073, 'y': 0.8553}, {'x': 0.9247, 'y': 0.8553}, {'x': 0.9247, 'y': 0.9466}, {'x': 0.5073, 'y': 0.9466}]]}\n",
            "page_content='<header id='15' style='font-size:14px'>2</header> <figure id='16'><img style='font-size:16px' alt=\"Fig. 1. Cases of Naive RAG and Advanced RAG.When faced with complex\n",
            "questions, both encounter limitations and struggle to provide satisfactory\n",
            "answers. Despite the fact that Advanced RAG improves retrieval accuracy\n",
            "through hierarchical indexing, pre-retrieval, and post-retrieval processes, these\n",
            "relevant documents have not been used correctly.\" data-coord=\"top-left:(99,107); bottom-right:(1168,1179)\" /></figure> <br><p id='17' data-category='paragraph' style='font-size:20px'>the expressive power and adaptability of RAG systems, en-<br>abling them to better adapt to various application scenarios.<br>However, this also makes the orchestration and scheduling of<br>workflows more complex, posing greater challenges to system<br>design. Specifically, RAG currently faces the following new<br>challenges:</p> <br><p id='18' data-category='paragraph' style='font-size:20px'>Complex data sources integration. RAG are no longer<br>confined to a single type of unstructured text data source but<br>have expanded to include various data types, such as semi-<br>structured data like tables and structured data like knowledge<br>graphs [15]. Access to heterogeneous data from multiple<br>sources can provide the system with a richer knowledge<br>background, and more reliable knowledge verification capa-<br>bilities [16].</p> <br><caption id='19' style='font-size:16px'>Fig. 2. Case of current Modular RAG.The system integrates diverse data<br>and more functional components. The process is no longer confined to linear<br>but is controlled by multiple control components for retrieval and generation,<br>making the entire system more flexible and complex.</caption> <br><p id='20' data-category='paragraph' style='font-size:20px'>New demands for system interpretability, controllability,</p>' metadata={'page': 2, 'base64_encodings': [], 'coordinates': [[{'x': 0.9113, 'y': 0.0313}, {'x': 0.9227, 'y': 0.0313}, {'x': 0.9227, 'y': 0.0417}, {'x': 0.9113, 'y': 0.0417}], [{'x': 0.0777, 'y': 0.0649}, {'x': 0.9163, 'y': 0.0649}, {'x': 0.9163, 'y': 0.7149}, {'x': 0.0777, 'y': 0.7149}], [{'x': 0.0775, 'y': 0.7174}, {'x': 0.4936, 'y': 0.7174}, {'x': 0.4936, 'y': 0.8062}, {'x': 0.0775, 'y': 0.8062}], [{'x': 0.0762, 'y': 0.8089}, {'x': 0.4923, 'y': 0.8089}, {'x': 0.4923, 'y': 0.9293}, {'x': 0.0762, 'y': 0.9293}], [{'x': 0.5077, 'y': 0.8791}, {'x': 0.9248, 'y': 0.8791}, {'x': 0.9248, 'y': 0.926}, {'x': 0.5077, 'y': 0.926}], [{'x': 0.0911, 'y': 0.9311}, {'x': 0.4948, 'y': 0.9311}, {'x': 0.4948, 'y': 0.9462}, {'x': 0.0911, 'y': 0.9462}]]}\n"
          ]
        }
      ],
      "source": [
        "from langchain_upstage import UpstageDocumentParseLoader\n",
        "\n",
        "# file path\n",
        "file_path = \"./data/Modular RAG_ Transforming RAG Systems into LEGO-like Reconfigurable Frameworks.pdf\"\n",
        "\n",
        "# Configure the document loader\n",
        "loader = UpstageDocumentParseLoader(\n",
        "    file_path,\n",
        "    output_format=\"html\",\n",
        "    split=\"page\",\n",
        "    ocr=\"auto\",\n",
        "    coordinates=True,\n",
        "    base64_encoding=[\"chart\"],\n",
        ")\n",
        "\n",
        "# Load the document\n",
        "docs = loader.load()\n",
        "\n",
        "# Print the results\n",
        "for doc in docs[:2]:\n",
        "    print(doc)"
      ]
    }
  ],
  "metadata": {
    "kernelspec": {
      "display_name": "langchain-opentutorial-F0L5SJfm-py3.11",
      "language": "python",
      "name": "python3"
    },
    "language_info": {
      "codemirror_mode": {
        "name": "ipython",
        "version": 3
      },
      "file_extension": ".py",
      "mimetype": "text/x-python",
      "name": "python",
      "nbconvert_exporter": "python",
      "pygments_lexer": "ipython3",
      "version": "3.11.11"
    }
  },
  "nbformat": 4,
  "nbformat_minor": 2
}<|MERGE_RESOLUTION|>--- conflicted
+++ resolved
@@ -64,11 +64,7 @@
         "**Changes to Existing Options** :\n",
         "1. `use_ocr` → `ocr` \n",
         "   \n",
-<<<<<<< HEAD
-        "   `use_ocr` option has been replaced with `ocr` . Instead of `True/False` , it now accepts `\"force\"` or `\"auto\"` for more precise control.\n",
-=======
-        "   `use_ocr` option has been replaced with `ocr`  Instead of `True/False` , it now accepts `\"force\"` or `\"auto\"` for more precise control.\n",
->>>>>>> a5dc2039
+        "   `use_ocr` option has been replaced with `ocr` . Instead of `True/False` , it now accepts `force` or `auto` for more precise control.\n",
         "\n",
         "2. `output_type` → `output_format` \n",
         "   \n",
