{
 "cells": [
  {
   "cell_type": "markdown",
   "metadata": {},
   "source": [
    "# Caching\n",
    "\n",
    "- Author: [Joseph](https://github.com/XaviereKU)\n",
    "- This is a part of [LangChain Open Tutorial](https://github.com/LangChain-OpenTutorial/LangChain-OpenTutorial)\n",
    "\n",
    "[![Open in Colab](https://colab.research.google.com/assets/colab-badge.svg)](https://colab.research.google.com/github/langchain-ai/langchain-academy/blob/main/module-4/sub-graph.ipynb) [![Open in LangChain Academy](https://cdn.prod.website-files.com/65b8cd72835ceeacd4449a53/66e9eba12c7b7688aa3dbb5e_LCA-badge-green.svg)](https://academy.langchain.com/courses/take/intro-to-langgraph/lessons/58239937-lesson-2-sub-graphs)\n",
    "\n",
    "## Overview\n",
    "\n",
    "`LangChain` provides optional caching layer for LLMs.\n",
    "\n",
    "This is useful for two reasons:\n",
    "- When requesting the same completions multiple times, it can **reduce the number of API calls** to the LLM provider and thus save costs.\n",
    "- By **reduing the number of API calls** to the LLM provider, it can **improve the running time of the application.**\n",
    "\n",
    "In this tutorial, we will use gpt-3.5-turbo OpenAI API and utilize two kinds of cache, **InMemoryCache** and **SQLite Cache** .  \n",
    "At end of each section we will compare wall times between before and after caching.\n",
    "\n",
    "Optionally, we will use local LLM served with VLLM.\n",
    "\n",
    "### Table of Contents\n",
    "\n",
    "- [Overview](#overview)\n",
    "- [Environement Setup](#environment-setup)\n",
    "- [InMemoryCache](#in-memory-cache)\n",
    "- [SQlite Cache](#sqlite-cache)\n",
    "- [(Optional) With local model](#optional-with-local-model)\n",
    "- [(Optional) InMemoryCache + Local LLM](#optional-inmemorycache--local-llm)\n",
    "- [(Optional) SQLite Cache + Local LLM](#optional-sqlite-cache--local-llm)\n",
    "----"
   ]
  },
  {
   "cell_type": "markdown",
   "metadata": {},
   "source": [
    "## Environment Setup\n",
    "\n",
    "Set up the environment. You may refer to [Environment Setup](https://wikidocs.net/257836) for more details.\n",
    "\n",
    "**[Note]**\n",
    "- `langchain-opentutorial` is a package that provides a set of easy-to-use environment setup, useful functions and utilities for tutorials. \n",
    "- You can checkout the [`langchain-opentutorial`](https://github.com/LangChain-OpenTutorial/langchain-opentutorial-pypi) for more details."
   ]
  },
  {
   "cell_type": "code",
   "execution_count": 1,
   "metadata": {},
   "outputs": [],
   "source": [
    "%%capture --no-stderr\n",
    "!pip install langchain-opentutorial"
   ]
  },
  {
   "cell_type": "code",
   "execution_count": 2,
   "metadata": {},
   "outputs": [],
   "source": [
    "# Install required packages\n",
    "from langchain_opentutorial import package\n",
    "\n",
    "package.install(\n",
    "    [\n",
    "        \"langsmith\",\n",
    "        \"langchain\",\n",
    "        \"langchain_core\",\n",
    "        \"langchain_community\",\n",
    "        \"langchain_openai\",\n",
    "        # \"vllm\", # this is for optional section\n",
    "    ],\n",
    "    verbose=False,\n",
    "    upgrade=False,\n",
    ")"
   ]
  },
  {
   "cell_type": "code",
   "execution_count": 3,
   "metadata": {},
   "outputs": [
    {
     "name": "stdout",
     "output_type": "stream",
     "text": [
      "Environment variables have been set successfully.\n"
     ]
    }
   ],
   "source": [
    "# Set environment variables\n",
    "from langchain_opentutorial import set_env\n",
    "\n",
    "set_env(\n",
    "    {\n",
    "        \"OPENAI_API_KEY\": \"Your API key\",\n",
    "        \"LANGCHAIN_API_KEY\": \"\",\n",
    "        \"LANGCHAIN_TRACING_V2\": \"true\",\n",
    "        \"LANGCHAIN_ENDPOINT\": \"https://api.smith.langchain.com\",\n",
    "        \"LANGCHAIN_PROJECT\": \"Caching\",\n",
    "    }\n",
    ")"
   ]
  },
  {
   "cell_type": "markdown",
   "metadata": {},
   "source": [
    "Alternatively, one can set environmental variables with load_dotenv"
   ]
  },
  {
   "cell_type": "code",
<<<<<<< HEAD
   "execution_count": 4,
=======
   "execution_count": 3,
>>>>>>> 53025982
   "metadata": {},
   "outputs": [
    {
     "data": {
      "text/plain": [
       "True"
      ]
     },
     "execution_count": 3,
     "metadata": {},
     "output_type": "execute_result"
    }
   ],
   "source": [
    "from dotenv import load_dotenv\n",
    "\n",
    "\n",
    "load_dotenv()"
   ]
  },
  {
   "cell_type": "code",
<<<<<<< HEAD
   "execution_count": 5,
=======
   "execution_count": 4,
>>>>>>> 53025982
   "metadata": {},
   "outputs": [],
   "source": [
    "from langchain_openai import ChatOpenAI\n",
    "from langchain_core.prompts import PromptTemplate\n",
    "\n",
    "# Create model\n",
    "llm = ChatOpenAI(model_name=\"gpt-4o-mini\")\n",
    "\n",
    "# Generate prompt\n",
    "prompt = PromptTemplate.from_template(\n",
    "    \"Sumarize about the {country} in about 200 characters\"\n",
    ")\n",
    "\n",
    "# Create chain\n",
    "chain = prompt | llm"
   ]
  },
  {
   "cell_type": "code",
<<<<<<< HEAD
   "execution_count": 6,
   "metadata": {},
   "outputs": [
    {
     "name": "stderr",
     "output_type": "stream",
     "text": [
      "c:\\Users\\harry\\AppData\\Local\\pypoetry\\Cache\\virtualenvs\\langchain-opentutorial-6kFp1u2S-py3.11\\Lib\\site-packages\\langsmith\\client.py:256: LangSmithMissingAPIKeyWarning: API key must be provided when using hosted LangSmith API\n",
      "  warnings.warn(\n",
      "Failed to multipart ingest runs: langsmith.utils.LangSmithAuthError: Authentication failed for https://api.smith.langchain.com/runs/multipart. HTTPError('401 Client Error: Unauthorized for url: https://api.smith.langchain.com/runs/multipart', '{\"detail\":\"Invalid token\"}')trace=cc32ca74-11e6-466b-a13a-48d2b26101f0,id=cc32ca74-11e6-466b-a13a-48d2b26101f0; trace=cc32ca74-11e6-466b-a13a-48d2b26101f0,id=02c668f8-d14d-4ded-8ec8-8a89c9cbb70c; trace=cc32ca74-11e6-466b-a13a-48d2b26101f0,id=fcba4fb1-5c84-48db-95cb-f7dbe006208c\n"
     ]
    },
    {
     "name": "stdout",
     "output_type": "stream",
     "text": [
      "South Korea is a highly developed country in East Asia known for its technological advancements, vibrant culture, and economic prosperity. It has a rich history, beautiful landscapes, and a strong emphasis on education. The country is also a major player in the global economy and a leading exporter of electronics, automobiles, and other goods.\n",
      "CPU times: total: 46.9 ms\n",
      "Wall time: 1.2 s\n"
     ]
    },
    {
     "name": "stderr",
     "output_type": "stream",
     "text": [
      "Failed to multipart ingest runs: langsmith.utils.LangSmithAuthError: Authentication failed for https://api.smith.langchain.com/runs/multipart. HTTPError('401 Client Error: Unauthorized for url: https://api.smith.langchain.com/runs/multipart', '{\"detail\":\"Invalid token\"}')trace=cc32ca74-11e6-466b-a13a-48d2b26101f0,id=cc32ca74-11e6-466b-a13a-48d2b26101f0; trace=cc32ca74-11e6-466b-a13a-48d2b26101f0,id=fcba4fb1-5c84-48db-95cb-f7dbe006208c\n",
      "Failed to multipart ingest runs: langsmith.utils.LangSmithAuthError: Authentication failed for https://api.smith.langchain.com/runs/multipart. HTTPError('401 Client Error: Unauthorized for url: https://api.smith.langchain.com/runs/multipart', '{\"detail\":\"Invalid token\"}')trace=24f75e9f-19f0-40c8-a65b-654a96e640a7,id=24f75e9f-19f0-40c8-a65b-654a96e640a7; trace=24f75e9f-19f0-40c8-a65b-654a96e640a7,id=402fd17a-3e29-41f2-b67e-5d244065d264; trace=24f75e9f-19f0-40c8-a65b-654a96e640a7,id=818d688d-545c-460f-9882-214d23817033\n",
      "Failed to multipart ingest runs: langsmith.utils.LangSmithAuthError: Authentication failed for https://api.smith.langchain.com/runs/multipart. HTTPError('401 Client Error: Unauthorized for url: https://api.smith.langchain.com/runs/multipart', '{\"detail\":\"Invalid token\"}')trace=24f75e9f-19f0-40c8-a65b-654a96e640a7,id=24f75e9f-19f0-40c8-a65b-654a96e640a7; trace=24f75e9f-19f0-40c8-a65b-654a96e640a7,id=818d688d-545c-460f-9882-214d23817033\n",
      "Failed to multipart ingest runs: langsmith.utils.LangSmithAuthError: Authentication failed for https://api.smith.langchain.com/runs/multipart. HTTPError('401 Client Error: Unauthorized for url: https://api.smith.langchain.com/runs/multipart', '{\"detail\":\"Invalid token\"}')trace=ecdebc40-e7b4-4e14-a363-c203c90acaef,id=ecdebc40-e7b4-4e14-a363-c203c90acaef; trace=ecdebc40-e7b4-4e14-a363-c203c90acaef,id=e99e2982-6a8c-468e-84eb-88615067c282; trace=ecdebc40-e7b4-4e14-a363-c203c90acaef,id=651e4a1c-1ec3-4105-a02d-7ae26df842f7\n",
      "Failed to multipart ingest runs: langsmith.utils.LangSmithAuthError: Authentication failed for https://api.smith.langchain.com/runs/multipart. HTTPError('401 Client Error: Unauthorized for url: https://api.smith.langchain.com/runs/multipart', '{\"detail\":\"Invalid token\"}')trace=9a968827-8fb0-441e-a0b9-d872ef071914,id=9a968827-8fb0-441e-a0b9-d872ef071914; trace=9a968827-8fb0-441e-a0b9-d872ef071914,id=0a2ad228-9e97-4dd5-8e0f-6ba3b645be87; trace=9a968827-8fb0-441e-a0b9-d872ef071914,id=16c41a87-b694-4890-a578-b779acc07501\n",
      "Failed to multipart ingest runs: langsmith.utils.LangSmithAuthError: Authentication failed for https://api.smith.langchain.com/runs/multipart. HTTPError('401 Client Error: Unauthorized for url: https://api.smith.langchain.com/runs/multipart', '{\"detail\":\"Invalid token\"}')trace=4d6bc72d-f969-4468-ad59-f2f093809d96,id=4d6bc72d-f969-4468-ad59-f2f093809d96; trace=4d6bc72d-f969-4468-ad59-f2f093809d96,id=22b4a960-1c1a-471b-b46a-f0a95a1924af; trace=4d6bc72d-f969-4468-ad59-f2f093809d96,id=a860a43c-3987-4391-97d0-eada9a368593\n",
      "Failed to multipart ingest runs: langsmith.utils.LangSmithAuthError: Authentication failed for https://api.smith.langchain.com/runs/multipart. HTTPError('401 Client Error: Unauthorized for url: https://api.smith.langchain.com/runs/multipart', '{\"detail\":\"Invalid token\"}')trace=4d6bc72d-f969-4468-ad59-f2f093809d96,id=4d6bc72d-f969-4468-ad59-f2f093809d96; trace=4d6bc72d-f969-4468-ad59-f2f093809d96,id=a860a43c-3987-4391-97d0-eada9a368593\n",
      "Failed to multipart ingest runs: langsmith.utils.LangSmithAuthError: Authentication failed for https://api.smith.langchain.com/runs/multipart. HTTPError('401 Client Error: Unauthorized for url: https://api.smith.langchain.com/runs/multipart', '{\"detail\":\"Invalid token\"}')trace=d92bbf71-3e55-4f29-98d1-adb835281a4d,id=d92bbf71-3e55-4f29-98d1-adb835281a4d; trace=d92bbf71-3e55-4f29-98d1-adb835281a4d,id=621f0537-c923-401c-bd55-71074adf5a45; trace=d92bbf71-3e55-4f29-98d1-adb835281a4d,id=88316077-6495-4235-8221-5fadc50f6baa\n",
      "Failed to multipart ingest runs: langsmith.utils.LangSmithAuthError: Authentication failed for https://api.smith.langchain.com/runs/multipart. HTTPError('401 Client Error: Unauthorized for url: https://api.smith.langchain.com/runs/multipart', '{\"detail\":\"Invalid token\"}')trace=d92bbf71-3e55-4f29-98d1-adb835281a4d,id=d92bbf71-3e55-4f29-98d1-adb835281a4d; trace=d92bbf71-3e55-4f29-98d1-adb835281a4d,id=88316077-6495-4235-8221-5fadc50f6baa\n",
      "Failed to multipart ingest runs: langsmith.utils.LangSmithAuthError: Authentication failed for https://api.smith.langchain.com/runs/multipart. HTTPError('401 Client Error: Unauthorized for url: https://api.smith.langchain.com/runs/multipart', '{\"detail\":\"Invalid token\"}')trace=6986d559-9583-4297-a7bd-30fde6cc9da1,id=6986d559-9583-4297-a7bd-30fde6cc9da1; trace=6986d559-9583-4297-a7bd-30fde6cc9da1,id=f11d8686-dca8-4c6d-b878-88695589c105; trace=6986d559-9583-4297-a7bd-30fde6cc9da1,id=19da0ec1-4f3b-4f0d-bb1a-65b1cdb99bc6\n",
      "Failed to multipart ingest runs: langsmith.utils.LangSmithAuthError: Authentication failed for https://api.smith.langchain.com/runs/multipart. HTTPError('401 Client Error: Unauthorized for url: https://api.smith.langchain.com/runs/multipart', '{\"detail\":\"Invalid token\"}')trace=6986d559-9583-4297-a7bd-30fde6cc9da1,id=6986d559-9583-4297-a7bd-30fde6cc9da1; trace=6986d559-9583-4297-a7bd-30fde6cc9da1,id=19da0ec1-4f3b-4f0d-bb1a-65b1cdb99bc6\n",
      "Failed to multipart ingest runs: langsmith.utils.LangSmithAuthError: Authentication failed for https://api.smith.langchain.com/runs/multipart. HTTPError('401 Client Error: Unauthorized for url: https://api.smith.langchain.com/runs/multipart', '{\"detail\":\"Invalid token\"}')trace=4ac6b33f-2331-4bdf-950b-43e09d58806a,id=4ac6b33f-2331-4bdf-950b-43e09d58806a; trace=4ac6b33f-2331-4bdf-950b-43e09d58806a,id=81340a1e-99f5-429f-addf-2c567dd31553; trace=4ac6b33f-2331-4bdf-950b-43e09d58806a,id=ae75af79-897a-495a-842c-b8dbd1de11e6\n"
=======
   "execution_count": 5,
   "metadata": {},
   "outputs": [
    {
     "name": "stdout",
     "output_type": "stream",
     "text": [
      "South Korea is a vibrant nation known for its technological advancements, rich culture, and dynamic economy. It boasts K-pop, delicious cuisine, and historic sites, with Seoul as its bustling capital.\n",
      "CPU times: user 17.1 ms, sys: 3.51 ms, total: 20.6 ms\n",
      "Wall time: 2.64 s\n"
>>>>>>> 53025982
     ]
    }
   ],
   "source": [
    "%%time\n",
    "# Invoke chain\n",
    "response = chain.invoke({\"country\": \"South Korea\"})\n",
    "print(response.content)"
   ]
  },
  {
   "cell_type": "markdown",
   "metadata": {},
   "source": [
    "## InMemoryCache\n",
    "First, cache the answer to the same question using InMemoryCache."
   ]
  },
  {
   "cell_type": "code",
<<<<<<< HEAD
   "execution_count": 18,
=======
   "execution_count": 12,
>>>>>>> 53025982
   "metadata": {},
   "outputs": [],
   "source": [
    "from langchain_core.globals import set_llm_cache\n",
    "from langchain_core.caches import InMemoryCache\n",
    "\n",
    "# Set InMemoryCache\n",
    "set_llm_cache(InMemoryCache())"
   ]
  },
  {
   "cell_type": "code",
<<<<<<< HEAD
   "execution_count": 8,
=======
   "execution_count": 13,
>>>>>>> 53025982
   "metadata": {},
   "outputs": [
    {
     "name": "stdout",
     "output_type": "stream",
     "text": [
<<<<<<< HEAD
      "South Korea is a technologically advanced country known for its fast-paced lifestyle, vibrant culture, and delicious cuisine. It is a leader in industries such as electronics, automotive, and entertainment. The country also has a rich history and beautiful landscapes, making it a popular destination for tourists.\n",
      "CPU times: total: 0 ns\n",
      "Wall time: 996 ms\n"
=======
      "South Korea is a vibrant East Asian nation known for its rich history, advanced technology, K-pop culture, and delicious cuisine. It has a strong economy and is a global leader in innovation and education.\n",
      "CPU times: user 9.66 ms, sys: 2.33 ms, total: 12 ms\n",
      "Wall time: 1.32 s\n"
>>>>>>> 53025982
     ]
    }
   ],
   "source": [
    "%%time\n",
    "# Invoke chain\n",
    "response = chain.invoke({\"country\": \"South Korea\"})\n",
    "print(response.content)"
   ]
  },
  {
   "cell_type": "markdown",
   "metadata": {},
   "source": [
    "Now we invoke the chain with the same question."
   ]
  },
  {
   "cell_type": "code",
   "execution_count": 14,
   "metadata": {},
   "outputs": [
    {
     "name": "stdout",
     "output_type": "stream",
     "text": [
<<<<<<< HEAD
      "South Korea is a technologically advanced country known for its fast-paced lifestyle, vibrant culture, and delicious cuisine. It is a leader in industries such as electronics, automotive, and entertainment. The country also has a rich history and beautiful landscapes, making it a popular destination for tourists.\n",
      "CPU times: total: 0 ns\n",
      "Wall time: 3 ms\n"
=======
      "South Korea is a vibrant East Asian nation known for its rich history, advanced technology, K-pop culture, and delicious cuisine. It has a strong economy and is a global leader in innovation and education.\n",
      "CPU times: user 510 μs, sys: 32 μs, total: 542 μs\n",
      "Wall time: 524 μs\n"
>>>>>>> 53025982
     ]
    }
   ],
   "source": [
    "%%time\n",
    "# Invoke chain\n",
    "response = chain.invoke({\"country\": \"South Korea\"})\n",
    "print(response.content)"
   ]
  },
  {
   "cell_type": "markdown",
   "metadata": {},
   "source": [
    "Note that if we set InMemoryCache again, the cache will be lost and the wall time will increase"
   ]
  },
  {
   "cell_type": "code",
   "execution_count": 15,
   "metadata": {},
   "outputs": [],
   "source": [
    "set_llm_cache(InMemoryCache())"
   ]
  },
  {
   "cell_type": "code",
   "execution_count": 16,
   "metadata": {},
   "outputs": [
    {
     "name": "stdout",
     "output_type": "stream",
     "text": [
<<<<<<< HEAD
      "South Korea is a tech-savvy, modern country known for its vibrant culture, delicious cuisine, and booming economy. It is a highly developed nation with advanced infrastructure, high standards of living, and a strong emphasis on education. The country also has a rich history and is famous for its K-pop music and entertainment industry.\n",
      "CPU times: total: 0 ns\n",
      "Wall time: 972 ms\n"
=======
      "South Korea, located on the Korean Peninsula, is known for its rich culture, advanced technology, and vibrant economy. Major cities include Seoul and Busan, famous for K-pop, cuisine, and historical sites.\n",
      "CPU times: user 5.37 ms, sys: 1.81 ms, total: 7.18 ms\n",
      "Wall time: 1.3 s\n"
>>>>>>> 53025982
     ]
    }
   ],
   "source": [
    "%%time\n",
    "# Invoke chain\n",
    "response = chain.invoke({\"country\": \"South Korea\"})\n",
    "print(response.content)"
   ]
  },
  {
   "cell_type": "markdown",
   "metadata": {},
   "source": [
    "## SQLite Cache\n",
    "Now, we cache the answer to the same question by using SQLite cache."
   ]
  },
  {
   "cell_type": "code",
   "execution_count": 17,
   "metadata": {},
   "outputs": [],
   "source": [
    "from langchain_community.cache import SQLiteCache\n",
    "from langchain_core.globals import set_llm_cache\n",
    "import os\n",
    "\n",
    "# Create cache directory\n",
    "if not os.path.exists(\"cache\"):\n",
    "    os.makedirs(\"cache\")\n",
    "\n",
    "# Set SQLiteCache\n",
    "set_llm_cache(SQLiteCache(database_path=\"cache/llm_cache.db\"))"
   ]
  },
  {
   "cell_type": "code",
   "execution_count": 18,
   "metadata": {},
   "outputs": [
    {
     "name": "stdout",
     "output_type": "stream",
     "text": [
<<<<<<< HEAD
      "South Korea is a technologically advanced country in East Asia, known for its booming economy, vibrant pop culture, and rich history. It is home to K-pop, Samsung, and delicious cuisine like kimchi. The country also faces tensions with North Korea and strives for reunification.\n",
      "CPU times: total: 31.2 ms\n",
      "Wall time: 953 ms\n"
=======
      "South Korea, located on the Korean Peninsula, is a vibrant nation known for its rich culture, advanced technology, and global influence in entertainment, particularly K-pop and cinema. Its capital is Seoul.\n",
      "CPU times: user 12.5 ms, sys: 3 ms, total: 15.5 ms\n",
      "Wall time: 1.35 s\n"
>>>>>>> 53025982
     ]
    }
   ],
   "source": [
    "%%time\n",
    "# Invoke chain\n",
    "response = chain.invoke({\"country\": \"South Korea\"})\n",
    "print(response.content)"
   ]
  },
  {
   "cell_type": "markdown",
   "metadata": {},
   "source": [
    "Now we invoke the chain with the same question."
   ]
  },
  {
   "cell_type": "code",
   "execution_count": 19,
   "metadata": {},
   "outputs": [
    {
     "name": "stdout",
     "output_type": "stream",
     "text": [
<<<<<<< HEAD
      "South Korea is a technologically advanced country in East Asia, known for its booming economy, vibrant pop culture, and rich history. It is home to K-pop, Samsung, and delicious cuisine like kimchi. The country also faces tensions with North Korea and strives for reunification.\n",
      "CPU times: total: 375 ms\n",
      "Wall time: 375 ms\n"
=======
      "South Korea, located on the Korean Peninsula, is a vibrant nation known for its rich culture, advanced technology, and global influence in entertainment, particularly K-pop and cinema. Its capital is Seoul.\n",
      "CPU times: user 40.1 ms, sys: 24.7 ms, total: 64.8 ms\n",
      "Wall time: 63.4 ms\n"
>>>>>>> 53025982
     ]
    }
   ],
   "source": [
    "%%time\n",
    "# Invoke chain\n",
    "response = chain.invoke({\"country\": \"South Korea\"})\n",
    "print(response.content)"
   ]
  },
  {
   "cell_type": "markdown",
   "metadata": {},
   "source": [
    "Note that if we use SQLite Cache, setting caching again does not delete store cache"
   ]
  },
  {
   "cell_type": "code",
   "execution_count": 20,
   "metadata": {},
   "outputs": [],
   "source": [
    "set_llm_cache(SQLiteCache(database_path=\"cache/llm_cache.db\"))"
   ]
  },
  {
   "cell_type": "code",
   "execution_count": 21,
   "metadata": {},
   "outputs": [
    {
     "name": "stdout",
     "output_type": "stream",
     "text": [
<<<<<<< HEAD
      "South Korea is a technologically advanced country in East Asia, known for its booming economy, vibrant pop culture, and rich history. It is home to K-pop, Samsung, and delicious cuisine like kimchi. The country also faces tensions with North Korea and strives for reunification.\n",
      "CPU times: total: 0 ns\n",
      "Wall time: 4.01 ms\n"
=======
      "South Korea, located on the Korean Peninsula, is a vibrant nation known for its rich culture, advanced technology, and global influence in entertainment, particularly K-pop and cinema. Its capital is Seoul.\n",
      "CPU times: user 3.61 ms, sys: 1.39 ms, total: 5 ms\n",
      "Wall time: 3.86 ms\n"
>>>>>>> 53025982
     ]
    }
   ],
   "source": [
    "%%time\n",
    "# Invoke chain\n",
    "response = chain.invoke({\"country\": \"South Korea\"})\n",
    "print(response.content)"
   ]
  },
  {
   "cell_type": "markdown",
   "metadata": {},
   "source": [
    "## (Optional) With local model\n",
    "In this optional section, we utilize `docker` to serve local LLM model.\n",
    "Note that this used miniconda to set environment easily.\n",
    "\n",
    "### Device & Serving information\n",
    "- CPU : AMD 5600X\n",
    "- OS : Windows 10 Pro\n",
    "- RAM : 32 Gb\n",
    "- GPU : Nividia 3080Ti, 12GB VRAM\n",
    "- CUDA : 12.6\n",
    "- Driver Version : 560.94\n",
    "- docker image : nvidia/cuda:12.4.1-cudnn-devel-ubuntu20.04\n",
    "- model : Qwen/Qwen2.5-0.5B-Instruct\n",
    "- Python version : 3.10\n",
    "- docker run script :\n",
    "    ```\n",
    "    docker run -itd --name vllm --gpus all --entrypoint /bin/bash -p 6001:8888 nvidia/cuda:12.4.1-cudnn-devel-ubuntu20.04\n",
    "    ```\n",
    "- vllm serving script : \n",
    "    ```\n",
    "    python3 -m vllm.entrypoints.openai.api_server --model='Qwen/Qwen2.5-0.5B-Instruct' --served-model-name 'qwen-2.5' --port 8888 --host 0.0.0.0 --gpu-memory-utilization 0.80 --max-model-len 4096 --swap-space 1 --dtype bfloat16 --tensor-parallel-size 1 \n",
    "    ```"
   ]
  },
  {
   "cell_type": "code",
   "execution_count": 18,
   "metadata": {},
   "outputs": [],
   "source": [
    "from langchain_community.llms import VLLMOpenAI\n",
    "\n",
    "# create model using OpenAI compatible class VLLMOpenAI\n",
    "llm = VLLMOpenAI(\n",
    "    model=\"qwen-2.5\", openai_api_key=\"EMPTY\", openai_api_base=\"http://localhost:6001/v1\"\n",
    ")\n",
    "\n",
    "# Generate prompt\n",
    "prompt = PromptTemplate.from_template(\n",
    "    \"Sumarize about the {country} in about 200 characters\"\n",
    ")\n",
    "\n",
    "# Create chain\n",
    "chain = prompt | llm"
   ]
  },
  {
   "cell_type": "markdown",
   "metadata": {},
   "source": [
    "## (Optional) InMemoryCache + Local LLM\n",
    "Same InMemoryCache section above, we set InMemoryCache."
   ]
  },
  {
   "cell_type": "code",
   "execution_count": 22,
   "metadata": {},
   "outputs": [],
   "source": [
    "from langchain_core.globals import set_llm_cache\n",
    "from langchain_core.caches import InMemoryCache\n",
    "\n",
    "# Set InMemoryCache\n",
    "set_llm_cache(InMemoryCache())"
   ]
  },
  {
   "cell_type": "markdown",
   "metadata": {},
   "source": [
    "Invoke chain with local LLM, do note that we print **response** not **response.content**"
   ]
  },
  {
   "cell_type": "code",
   "execution_count": 23,
   "metadata": {},
   "outputs": [
    {
     "name": "stdout",
     "output_type": "stream",
     "text": [
      "content='South Korea, located on the Korean Peninsula, is known for its vibrant culture, advanced technology, and strong economy. Major cities include Seoul, Busan, and Incheon, with influences from K-pop and traditional heritage.' additional_kwargs={'refusal': None} response_metadata={'token_usage': {'completion_tokens': 45, 'prompt_tokens': 19, 'total_tokens': 64, 'completion_tokens_details': {'accepted_prediction_tokens': 0, 'audio_tokens': 0, 'reasoning_tokens': 0, 'rejected_prediction_tokens': 0}, 'prompt_tokens_details': {'audio_tokens': 0, 'cached_tokens': 0}}, 'model_name': 'gpt-4o-mini-2024-07-18', 'system_fingerprint': 'fp_d02d531b47', 'finish_reason': 'stop', 'logprobs': None} id='run-95a28c46-5a1b-49ea-92ad-7e77809c452a-0' usage_metadata={'input_tokens': 19, 'output_tokens': 45, 'total_tokens': 64, 'input_token_details': {'audio': 0, 'cache_read': 0}, 'output_token_details': {'audio': 0, 'reasoning': 0}}\n",
      "CPU times: user 9.55 ms, sys: 3.33 ms, total: 12.9 ms\n",
      "Wall time: 1.4 s\n"
     ]
    }
   ],
   "source": [
    "%%time\n",
    "# Invoke chain\n",
    "response = chain.invoke({\"country\": \"South Korea\"})\n",
    "print(response)"
   ]
  },
  {
   "cell_type": "markdown",
   "metadata": {},
   "source": [
    "Now we invoke chain again, with the same question."
   ]
  },
  {
   "cell_type": "code",
   "execution_count": 24,
   "metadata": {},
   "outputs": [
    {
     "name": "stdout",
     "output_type": "stream",
     "text": [
      "content='South Korea, located on the Korean Peninsula, is known for its vibrant culture, advanced technology, and strong economy. Major cities include Seoul, Busan, and Incheon, with influences from K-pop and traditional heritage.' additional_kwargs={'refusal': None} response_metadata={'token_usage': {'completion_tokens': 45, 'prompt_tokens': 19, 'total_tokens': 64, 'completion_tokens_details': {'accepted_prediction_tokens': 0, 'audio_tokens': 0, 'reasoning_tokens': 0, 'rejected_prediction_tokens': 0}, 'prompt_tokens_details': {'audio_tokens': 0, 'cached_tokens': 0}}, 'model_name': 'gpt-4o-mini-2024-07-18', 'system_fingerprint': 'fp_d02d531b47', 'finish_reason': 'stop', 'logprobs': None} id='run-95a28c46-5a1b-49ea-92ad-7e77809c452a-0' usage_metadata={'input_tokens': 19, 'output_tokens': 45, 'total_tokens': 64, 'input_token_details': {'audio': 0, 'cache_read': 0}, 'output_token_details': {'audio': 0, 'reasoning': 0}}\n",
      "CPU times: user 948 μs, sys: 88 μs, total: 1.04 ms\n",
      "Wall time: 1.01 ms\n"
     ]
    }
   ],
   "source": [
    "%%time\n",
    "# Invoke chain\n",
    "response = chain.invoke({\"country\": \"South Korea\"})\n",
    "print(response)"
   ]
  },
  {
   "cell_type": "markdown",
   "metadata": {},
   "source": [
    "## (Optional) SQLite Cache + Local LLM\n",
    "Same as SQLite Cache section above, set SQLite Cache.  \n",
    "Note that we set db name to be **vllm_cache.db** to distinguish from the cache used in SQLite Cache section."
   ]
  },
  {
   "cell_type": "code",
   "execution_count": 25,
   "metadata": {},
   "outputs": [],
   "source": [
    "from langchain_community.cache import SQLiteCache\n",
    "from langchain_core.globals import set_llm_cache\n",
    "import os\n",
    "\n",
    "# Create cache directory\n",
    "if not os.path.exists(\"cache\"):\n",
    "    os.makedirs(\"cache\")\n",
    "\n",
    "# Set SQLiteCache\n",
    "set_llm_cache(SQLiteCache(database_path=\"cache/vllm_cache.db\"))"
   ]
  },
  {
   "cell_type": "markdown",
   "metadata": {},
   "source": [
    "Invoke chain with local LLM, again, note that we print **response** not **response.content**"
   ]
  },
  {
   "cell_type": "code",
   "execution_count": 26,
   "metadata": {},
   "outputs": [
    {
     "name": "stdout",
     "output_type": "stream",
     "text": [
      "content=\"South Korea, located in East Asia, is known for its vibrant culture, advanced technology, and economic strength. It's famous for K-pop, Korean cuisine, and historical sites, blending tradition with modernity.\" additional_kwargs={'refusal': None} response_metadata={'token_usage': {'completion_tokens': 42, 'prompt_tokens': 19, 'total_tokens': 61, 'completion_tokens_details': {'accepted_prediction_tokens': 0, 'audio_tokens': 0, 'reasoning_tokens': 0, 'rejected_prediction_tokens': 0}, 'prompt_tokens_details': {'audio_tokens': 0, 'cached_tokens': 0}}, 'model_name': 'gpt-4o-mini-2024-07-18', 'system_fingerprint': 'fp_0aa8d3e20b', 'finish_reason': 'stop', 'logprobs': None} id='run-2659da82-c36a-48b8-be70-3f163ef2312a-0' usage_metadata={'input_tokens': 19, 'output_tokens': 42, 'total_tokens': 61, 'input_token_details': {'audio': 0, 'cache_read': 0}, 'output_token_details': {'audio': 0, 'reasoning': 0}}\n",
      "CPU times: user 13.9 ms, sys: 4.15 ms, total: 18 ms\n",
      "Wall time: 1.74 s\n"
     ]
    }
   ],
   "source": [
    "%%time\n",
    "# Invoke chain\n",
    "response = chain.invoke({\"country\": \"South Korea\"})\n",
    "print(response)"
   ]
  },
  {
   "cell_type": "markdown",
   "metadata": {},
   "source": [
    "Now we invoke chain again, with the same question."
   ]
  },
  {
   "cell_type": "code",
   "execution_count": 27,
   "metadata": {},
   "outputs": [
    {
     "name": "stdout",
     "output_type": "stream",
     "text": [
      "content=\"South Korea, located in East Asia, is known for its vibrant culture, advanced technology, and economic strength. It's famous for K-pop, Korean cuisine, and historical sites, blending tradition with modernity.\" additional_kwargs={'refusal': None} response_metadata={'token_usage': {'completion_tokens': 42, 'prompt_tokens': 19, 'total_tokens': 61, 'completion_tokens_details': {'accepted_prediction_tokens': 0, 'audio_tokens': 0, 'reasoning_tokens': 0, 'rejected_prediction_tokens': 0}, 'prompt_tokens_details': {'audio_tokens': 0, 'cached_tokens': 0}}, 'model_name': 'gpt-4o-mini-2024-07-18', 'system_fingerprint': 'fp_0aa8d3e20b', 'finish_reason': 'stop', 'logprobs': None} id='run-2659da82-c36a-48b8-be70-3f163ef2312a-0' usage_metadata={'input_tokens': 19, 'output_tokens': 42, 'total_tokens': 61, 'input_token_details': {'audio': 0, 'cache_read': 0}, 'output_token_details': {'audio': 0, 'reasoning': 0}}\n",
      "CPU times: user 2.21 ms, sys: 800 μs, total: 3.01 ms\n",
      "Wall time: 2.29 ms\n"
     ]
    }
   ],
   "source": [
    "%%time\n",
    "# Invoke chain\n",
    "response = chain.invoke({\"country\": \"South Korea\"})\n",
    "print(response)"
   ]
  }
 ],
 "metadata": {
  "kernelspec": {
   "display_name": "langchain-opentutorial-6kFp1u2S-py3.11",
   "language": "python",
   "name": "python3"
  },
  "language_info": {
   "codemirror_mode": {
    "name": "ipython",
    "version": 3
   },
   "file_extension": ".py",
   "mimetype": "text/x-python",
   "name": "python",
   "nbconvert_exporter": "python",
   "pygments_lexer": "ipython3",
   "version": "3.11.11"
  }
 },
 "nbformat": 4,
 "nbformat_minor": 4
}<|MERGE_RESOLUTION|>--- conflicted
+++ resolved
@@ -1,739 +1,684 @@
 {
- "cells": [
-  {
-   "cell_type": "markdown",
-   "metadata": {},
-   "source": [
-    "# Caching\n",
-    "\n",
-    "- Author: [Joseph](https://github.com/XaviereKU)\n",
-    "- This is a part of [LangChain Open Tutorial](https://github.com/LangChain-OpenTutorial/LangChain-OpenTutorial)\n",
-    "\n",
-    "[![Open in Colab](https://colab.research.google.com/assets/colab-badge.svg)](https://colab.research.google.com/github/langchain-ai/langchain-academy/blob/main/module-4/sub-graph.ipynb) [![Open in LangChain Academy](https://cdn.prod.website-files.com/65b8cd72835ceeacd4449a53/66e9eba12c7b7688aa3dbb5e_LCA-badge-green.svg)](https://academy.langchain.com/courses/take/intro-to-langgraph/lessons/58239937-lesson-2-sub-graphs)\n",
-    "\n",
-    "## Overview\n",
-    "\n",
-    "`LangChain` provides optional caching layer for LLMs.\n",
-    "\n",
-    "This is useful for two reasons:\n",
-    "- When requesting the same completions multiple times, it can **reduce the number of API calls** to the LLM provider and thus save costs.\n",
-    "- By **reduing the number of API calls** to the LLM provider, it can **improve the running time of the application.**\n",
-    "\n",
-    "In this tutorial, we will use gpt-3.5-turbo OpenAI API and utilize two kinds of cache, **InMemoryCache** and **SQLite Cache** .  \n",
-    "At end of each section we will compare wall times between before and after caching.\n",
-    "\n",
-    "Optionally, we will use local LLM served with VLLM.\n",
-    "\n",
-    "### Table of Contents\n",
-    "\n",
-    "- [Overview](#overview)\n",
-    "- [Environement Setup](#environment-setup)\n",
-    "- [InMemoryCache](#in-memory-cache)\n",
-    "- [SQlite Cache](#sqlite-cache)\n",
-    "- [(Optional) With local model](#optional-with-local-model)\n",
-    "- [(Optional) InMemoryCache + Local LLM](#optional-inmemorycache--local-llm)\n",
-    "- [(Optional) SQLite Cache + Local LLM](#optional-sqlite-cache--local-llm)\n",
-    "----"
-   ]
+  "cells": [
+    {
+      "cell_type": "markdown",
+      "metadata": {},
+      "source": [
+        "# Caching\n",
+        "\n",
+        "- Author: [Joseph](https://github.com/XaviereKU)\n",
+        "- This is a part of [LangChain Open Tutorial](https://github.com/LangChain-OpenTutorial/LangChain-OpenTutorial)\n",
+        "\n",
+        "[![Open in Colab](https://colab.research.google.com/assets/colab-badge.svg)](https://colab.research.google.com/github/langchain-ai/langchain-academy/blob/main/module-4/sub-graph.ipynb) [![Open in LangChain Academy](https://cdn.prod.website-files.com/65b8cd72835ceeacd4449a53/66e9eba12c7b7688aa3dbb5e_LCA-badge-green.svg)](https://academy.langchain.com/courses/take/intro-to-langgraph/lessons/58239937-lesson-2-sub-graphs)\n",
+        "\n",
+        "## Overview\n",
+        "\n",
+        "`LangChain` provides optional caching layer for LLMs.\n",
+        "\n",
+        "This is useful for two reasons:\n",
+        "- When requesting the same completions multiple times, it can **reduce the number of API calls** to the LLM provider and thus save costs.\n",
+        "- By **reduing the number of API calls** to the LLM provider, it can **improve the running time of the application.**\n",
+        "\n",
+        "In this tutorial, we will use gpt-3.5-turbo OpenAI API and utilize two kinds of cache, **InMemoryCache** and **SQLite Cache** .  \n",
+        "At end of each section we will compare wall times between before and after caching.\n",
+        "\n",
+        "Optionally, we will use local LLM served with VLLM.\n",
+        "\n",
+        "### Table of Contents\n",
+        "\n",
+        "- [Overview](#overview)\n",
+        "- [Environement Setup](#environment-setup)\n",
+        "- [InMemoryCache](#in-memory-cache)\n",
+        "- [SQlite Cache](#sqlite-cache)\n",
+        "- [(Optional) With local model](#optional-with-local-model)\n",
+        "- [(Optional) InMemoryCache + Local LLM](#optional-inmemorycache--local-llm)\n",
+        "- [(Optional) SQLite Cache + Local LLM](#optional-sqlite-cache--local-llm)\n",
+        "----"
+      ]
+    },
+    {
+      "cell_type": "markdown",
+      "metadata": {},
+      "source": [
+        "## Environment Setup\n",
+        "\n",
+        "Set up the environment. You may refer to [Environment Setup](https://wikidocs.net/257836) for more details.\n",
+        "\n",
+        "**[Note]**\n",
+        "- `langchain-opentutorial` is a package that provides a set of easy-to-use environment setup, useful functions and utilities for tutorials. \n",
+        "- You can checkout the [`langchain-opentutorial`](https://github.com/LangChain-OpenTutorial/langchain-opentutorial-pypi) for more details."
+      ]
+    },
+    {
+      "cell_type": "code",
+      "execution_count": 1,
+      "metadata": {},
+      "outputs": [],
+      "source": [
+        "%%capture --no-stderr\n",
+        "!pip install langchain-opentutorial"
+      ]
+    },
+    {
+      "cell_type": "code",
+      "execution_count": 2,
+      "metadata": {},
+      "outputs": [],
+      "source": [
+        "# Install required packages\n",
+        "from langchain_opentutorial import package\n",
+        "\n",
+        "package.install(\n",
+        "    [\n",
+        "        \"langsmith\",\n",
+        "        \"langchain\",\n",
+        "        \"langchain_core\",\n",
+        "        \"langchain-anthropic\",\n",
+        "        \"langchain_community\",\n",
+        "        \"langchain_text_splitters\",\n",
+        "        \"langchain_openai\",\n",
+        "        # \"vllm\", # this is for optional section\n",
+        "    ],\n",
+        "    verbose=False,\n",
+        "    upgrade=False,\n",
+        ")"
+      ]
+    },
+    {
+      "cell_type": "code",
+      "execution_count": 3,
+      "metadata": {},
+      "outputs": [
+        {
+          "name": "stdout",
+          "output_type": "stream",
+          "text": [
+            "Environment variables have been set successfully.\n"
+          ]
+        }
+      ],
+      "source": [
+        "# Set environment variables\n",
+        "from langchain_opentutorial import set_env\n",
+        "\n",
+        "set_env(\n",
+        "    {\n",
+        "        \"OPENAI_API_KEY\": \"Your API KEY\",\n",
+        "        \"LANGCHAIN_API_KEY\": \"\",\n",
+        "        \"LANGCHAIN_TRACING_V2\": \"true\",\n",
+        "        \"LANGCHAIN_ENDPOINT\": \"https://api.smith.langchain.com\",\n",
+        "        \"LANGCHAIN_PROJECT\": \"Caching\",\n",
+        "    }\n",
+        ")"
+      ]
+    },
+    {
+      "cell_type": "code",
+      "execution_count": 4,
+      "metadata": {},
+      "outputs": [
+        {
+          "data": {
+            "text/plain": [
+              "False"
+            ]
+          },
+          "execution_count": 4,
+          "metadata": {},
+          "output_type": "execute_result"
+        }
+      ],
+      "source": [
+        "# Alternatively, one can set environmental variables with load_dotenv\n",
+        "from dotenv import load_dotenv\n",
+        "\n",
+        "\n",
+        "\n",
+        "load_dotenv()"
+      ]
+    },
+    {
+      "cell_type": "code",
+      "execution_count": 5,
+      "metadata": {},
+      "outputs": [],
+      "source": [
+        "from langchain_openai import ChatOpenAI\n",
+        "from langchain_core.prompts import PromptTemplate\n",
+        "\n",
+        "# Create model\n",
+        "llm = ChatOpenAI(model_name=\"gpt-3.5-turbo\")\n",
+        "\n",
+        "# Generate prompt\n",
+        "prompt = PromptTemplate.from_template(\n",
+        "    \"Sumarize about the {country} in about 200 characters\"\n",
+        ")\n",
+        "\n",
+        "# Create chain\n",
+        "chain = prompt | llm"
+      ]
+    },
+    {
+      "cell_type": "code",
+      "execution_count": 6,
+      "metadata": {},
+      "outputs": [
+        {
+          "name": "stderr",
+          "output_type": "stream",
+          "text": [
+            "c:\\Users\\harry\\AppData\\Local\\pypoetry\\Cache\\virtualenvs\\langchain-opentutorial-6kFp1u2S-py3.11\\Lib\\site-packages\\langsmith\\client.py:256: LangSmithMissingAPIKeyWarning: API key must be provided when using hosted LangSmith API\n",
+            "  warnings.warn(\n",
+            "Failed to multipart ingest runs: langsmith.utils.LangSmithAuthError: Authentication failed for https://api.smith.langchain.com/runs/multipart. HTTPError('401 Client Error: Unauthorized for url: https://api.smith.langchain.com/runs/multipart', '{\"detail\":\"Invalid token\"}')trace=cc32ca74-11e6-466b-a13a-48d2b26101f0,id=cc32ca74-11e6-466b-a13a-48d2b26101f0; trace=cc32ca74-11e6-466b-a13a-48d2b26101f0,id=02c668f8-d14d-4ded-8ec8-8a89c9cbb70c; trace=cc32ca74-11e6-466b-a13a-48d2b26101f0,id=fcba4fb1-5c84-48db-95cb-f7dbe006208c\n"
+          ]
+        },
+        {
+          "name": "stdout",
+          "output_type": "stream",
+          "text": [
+            "South Korea is a highly developed country in East Asia known for its technological advancements, vibrant culture, and economic prosperity. It has a rich history, beautiful landscapes, and a strong emphasis on education. The country is also a major player in the global economy and a leading exporter of electronics, automobiles, and other goods.\n",
+            "CPU times: total: 46.9 ms\n",
+            "Wall time: 1.2 s\n"
+          ]
+        },
+        {
+          "name": "stderr",
+          "output_type": "stream",
+          "text": [
+            "Failed to multipart ingest runs: langsmith.utils.LangSmithAuthError: Authentication failed for https://api.smith.langchain.com/runs/multipart. HTTPError('401 Client Error: Unauthorized for url: https://api.smith.langchain.com/runs/multipart', '{\"detail\":\"Invalid token\"}')trace=cc32ca74-11e6-466b-a13a-48d2b26101f0,id=cc32ca74-11e6-466b-a13a-48d2b26101f0; trace=cc32ca74-11e6-466b-a13a-48d2b26101f0,id=fcba4fb1-5c84-48db-95cb-f7dbe006208c\n",
+            "Failed to multipart ingest runs: langsmith.utils.LangSmithAuthError: Authentication failed for https://api.smith.langchain.com/runs/multipart. HTTPError('401 Client Error: Unauthorized for url: https://api.smith.langchain.com/runs/multipart', '{\"detail\":\"Invalid token\"}')trace=24f75e9f-19f0-40c8-a65b-654a96e640a7,id=24f75e9f-19f0-40c8-a65b-654a96e640a7; trace=24f75e9f-19f0-40c8-a65b-654a96e640a7,id=402fd17a-3e29-41f2-b67e-5d244065d264; trace=24f75e9f-19f0-40c8-a65b-654a96e640a7,id=818d688d-545c-460f-9882-214d23817033\n",
+            "Failed to multipart ingest runs: langsmith.utils.LangSmithAuthError: Authentication failed for https://api.smith.langchain.com/runs/multipart. HTTPError('401 Client Error: Unauthorized for url: https://api.smith.langchain.com/runs/multipart', '{\"detail\":\"Invalid token\"}')trace=24f75e9f-19f0-40c8-a65b-654a96e640a7,id=24f75e9f-19f0-40c8-a65b-654a96e640a7; trace=24f75e9f-19f0-40c8-a65b-654a96e640a7,id=818d688d-545c-460f-9882-214d23817033\n",
+            "Failed to multipart ingest runs: langsmith.utils.LangSmithAuthError: Authentication failed for https://api.smith.langchain.com/runs/multipart. HTTPError('401 Client Error: Unauthorized for url: https://api.smith.langchain.com/runs/multipart', '{\"detail\":\"Invalid token\"}')trace=ecdebc40-e7b4-4e14-a363-c203c90acaef,id=ecdebc40-e7b4-4e14-a363-c203c90acaef; trace=ecdebc40-e7b4-4e14-a363-c203c90acaef,id=e99e2982-6a8c-468e-84eb-88615067c282; trace=ecdebc40-e7b4-4e14-a363-c203c90acaef,id=651e4a1c-1ec3-4105-a02d-7ae26df842f7\n",
+            "Failed to multipart ingest runs: langsmith.utils.LangSmithAuthError: Authentication failed for https://api.smith.langchain.com/runs/multipart. HTTPError('401 Client Error: Unauthorized for url: https://api.smith.langchain.com/runs/multipart', '{\"detail\":\"Invalid token\"}')trace=9a968827-8fb0-441e-a0b9-d872ef071914,id=9a968827-8fb0-441e-a0b9-d872ef071914; trace=9a968827-8fb0-441e-a0b9-d872ef071914,id=0a2ad228-9e97-4dd5-8e0f-6ba3b645be87; trace=9a968827-8fb0-441e-a0b9-d872ef071914,id=16c41a87-b694-4890-a578-b779acc07501\n",
+            "Failed to multipart ingest runs: langsmith.utils.LangSmithAuthError: Authentication failed for https://api.smith.langchain.com/runs/multipart. HTTPError('401 Client Error: Unauthorized for url: https://api.smith.langchain.com/runs/multipart', '{\"detail\":\"Invalid token\"}')trace=4d6bc72d-f969-4468-ad59-f2f093809d96,id=4d6bc72d-f969-4468-ad59-f2f093809d96; trace=4d6bc72d-f969-4468-ad59-f2f093809d96,id=22b4a960-1c1a-471b-b46a-f0a95a1924af; trace=4d6bc72d-f969-4468-ad59-f2f093809d96,id=a860a43c-3987-4391-97d0-eada9a368593\n",
+            "Failed to multipart ingest runs: langsmith.utils.LangSmithAuthError: Authentication failed for https://api.smith.langchain.com/runs/multipart. HTTPError('401 Client Error: Unauthorized for url: https://api.smith.langchain.com/runs/multipart', '{\"detail\":\"Invalid token\"}')trace=4d6bc72d-f969-4468-ad59-f2f093809d96,id=4d6bc72d-f969-4468-ad59-f2f093809d96; trace=4d6bc72d-f969-4468-ad59-f2f093809d96,id=a860a43c-3987-4391-97d0-eada9a368593\n",
+            "Failed to multipart ingest runs: langsmith.utils.LangSmithAuthError: Authentication failed for https://api.smith.langchain.com/runs/multipart. HTTPError('401 Client Error: Unauthorized for url: https://api.smith.langchain.com/runs/multipart', '{\"detail\":\"Invalid token\"}')trace=d92bbf71-3e55-4f29-98d1-adb835281a4d,id=d92bbf71-3e55-4f29-98d1-adb835281a4d; trace=d92bbf71-3e55-4f29-98d1-adb835281a4d,id=621f0537-c923-401c-bd55-71074adf5a45; trace=d92bbf71-3e55-4f29-98d1-adb835281a4d,id=88316077-6495-4235-8221-5fadc50f6baa\n",
+            "Failed to multipart ingest runs: langsmith.utils.LangSmithAuthError: Authentication failed for https://api.smith.langchain.com/runs/multipart. HTTPError('401 Client Error: Unauthorized for url: https://api.smith.langchain.com/runs/multipart', '{\"detail\":\"Invalid token\"}')trace=d92bbf71-3e55-4f29-98d1-adb835281a4d,id=d92bbf71-3e55-4f29-98d1-adb835281a4d; trace=d92bbf71-3e55-4f29-98d1-adb835281a4d,id=88316077-6495-4235-8221-5fadc50f6baa\n",
+            "Failed to multipart ingest runs: langsmith.utils.LangSmithAuthError: Authentication failed for https://api.smith.langchain.com/runs/multipart. HTTPError('401 Client Error: Unauthorized for url: https://api.smith.langchain.com/runs/multipart', '{\"detail\":\"Invalid token\"}')trace=6986d559-9583-4297-a7bd-30fde6cc9da1,id=6986d559-9583-4297-a7bd-30fde6cc9da1; trace=6986d559-9583-4297-a7bd-30fde6cc9da1,id=f11d8686-dca8-4c6d-b878-88695589c105; trace=6986d559-9583-4297-a7bd-30fde6cc9da1,id=19da0ec1-4f3b-4f0d-bb1a-65b1cdb99bc6\n",
+            "Failed to multipart ingest runs: langsmith.utils.LangSmithAuthError: Authentication failed for https://api.smith.langchain.com/runs/multipart. HTTPError('401 Client Error: Unauthorized for url: https://api.smith.langchain.com/runs/multipart', '{\"detail\":\"Invalid token\"}')trace=6986d559-9583-4297-a7bd-30fde6cc9da1,id=6986d559-9583-4297-a7bd-30fde6cc9da1; trace=6986d559-9583-4297-a7bd-30fde6cc9da1,id=19da0ec1-4f3b-4f0d-bb1a-65b1cdb99bc6\n",
+            "Failed to multipart ingest runs: langsmith.utils.LangSmithAuthError: Authentication failed for https://api.smith.langchain.com/runs/multipart. HTTPError('401 Client Error: Unauthorized for url: https://api.smith.langchain.com/runs/multipart', '{\"detail\":\"Invalid token\"}')trace=4ac6b33f-2331-4bdf-950b-43e09d58806a,id=4ac6b33f-2331-4bdf-950b-43e09d58806a; trace=4ac6b33f-2331-4bdf-950b-43e09d58806a,id=81340a1e-99f5-429f-addf-2c567dd31553; trace=4ac6b33f-2331-4bdf-950b-43e09d58806a,id=ae75af79-897a-495a-842c-b8dbd1de11e6\n"
+          ]
+        }
+      ],
+      "source": [
+        "%%time\n",
+        "# Invoke chain\n",
+        "response = chain.invoke({\"country\": \"South Korea\"})\n",
+        "print(response.content)"
+      ]
+    },
+    {
+      "cell_type": "markdown",
+      "metadata": {},
+      "source": [
+        "## InMemoryCache\n",
+        "First, cache the answer to the same question using InMemoryCache."
+      ]
+    },
+    {
+      "cell_type": "code",
+      "execution_count": 18,
+      "metadata": {},
+      "outputs": [],
+      "source": [
+        "from langchain_core.globals import set_llm_cache\n",
+        "from langchain_core.caches import InMemoryCache\n",
+        "\n",
+        "# Set InMemoryCache\n",
+        "set_llm_cache(InMemoryCache())"
+      ]
+    },
+    {
+      "cell_type": "code",
+      "execution_count": 8,
+      "metadata": {},
+      "outputs": [
+        {
+          "name": "stdout",
+          "output_type": "stream",
+          "text": [
+            "South Korea is a technologically advanced country known for its fast-paced lifestyle, vibrant culture, and delicious cuisine. It is a leader in industries such as electronics, automotive, and entertainment. The country also has a rich history and beautiful landscapes, making it a popular destination for tourists.\n",
+            "CPU times: total: 0 ns\n",
+            "Wall time: 996 ms\n"
+          ]
+        }
+      ],
+      "source": [
+        "%%time\n",
+        "# Invoke chain\n",
+        "response = chain.invoke({\"country\": \"South Korea\"})\n",
+        "print(response.content)"
+      ]
+    },
+    {
+      "cell_type": "markdown",
+      "metadata": {},
+      "source": [
+        "Now we invoke the chain with the same question."
+      ]
+    },
+    {
+      "cell_type": "code",
+      "execution_count": 10,
+      "metadata": {},
+      "outputs": [
+        {
+          "name": "stdout",
+          "output_type": "stream",
+          "text": [
+            "South Korea is a technologically advanced country known for its fast-paced lifestyle, vibrant culture, and delicious cuisine. It is a leader in industries such as electronics, automotive, and entertainment. The country also has a rich history and beautiful landscapes, making it a popular destination for tourists.\n",
+            "CPU times: total: 0 ns\n",
+            "Wall time: 3 ms\n"
+          ]
+        }
+      ],
+      "source": [
+        "%%time\n",
+        "# Invoke chain\n",
+        "response = chain.invoke({\"country\": \"South Korea\"})\n",
+        "print(response.content)"
+      ]
+    },
+    {
+      "cell_type": "markdown",
+      "metadata": {},
+      "source": [
+        "Note that if we set InMemoryCache again, the cache will be lost and the wall time will increase"
+      ]
+    },
+    {
+      "cell_type": "code",
+      "execution_count": 11,
+      "metadata": {},
+      "outputs": [],
+      "source": [
+        "set_llm_cache(InMemoryCache())"
+      ]
+    },
+    {
+      "cell_type": "code",
+      "execution_count": 12,
+      "metadata": {},
+      "outputs": [
+        {
+          "name": "stdout",
+          "output_type": "stream",
+          "text": [
+            "South Korea is a tech-savvy, modern country known for its vibrant culture, delicious cuisine, and booming economy. It is a highly developed nation with advanced infrastructure, high standards of living, and a strong emphasis on education. The country also has a rich history and is famous for its K-pop music and entertainment industry.\n",
+            "CPU times: total: 0 ns\n",
+            "Wall time: 972 ms\n"
+          ]
+        }
+      ],
+      "source": [
+        "%%time\n",
+        "# Invoke chain\n",
+        "response = chain.invoke({\"country\": \"South Korea\"})\n",
+        "print(response.content)"
+      ]
+    },
+    {
+      "cell_type": "markdown",
+      "metadata": {},
+      "source": [
+        "## SQLite Cache\n",
+        "Now, we cache the answer to the same question by using SQLite cache."
+      ]
+    },
+    {
+      "cell_type": "code",
+      "execution_count": 13,
+      "metadata": {},
+      "outputs": [],
+      "source": [
+        "from langchain_community.cache import SQLiteCache\n",
+        "from langchain_core.globals import set_llm_cache\n",
+        "import os\n",
+        "\n",
+        "# Create cache directory\n",
+        "if not os.path.exists(\"cache\"):\n",
+        "    os.makedirs(\"cache\")\n",
+        "\n",
+        "# Set SQLiteCache\n",
+        "set_llm_cache(SQLiteCache(database_path=\"cache/llm_cache.db\"))"
+      ]
+    },
+    {
+      "cell_type": "code",
+      "execution_count": 14,
+      "metadata": {},
+      "outputs": [
+        {
+          "name": "stdout",
+          "output_type": "stream",
+          "text": [
+            "South Korea is a technologically advanced country in East Asia, known for its booming economy, vibrant pop culture, and rich history. It is home to K-pop, Samsung, and delicious cuisine like kimchi. The country also faces tensions with North Korea and strives for reunification.\n",
+            "CPU times: total: 31.2 ms\n",
+            "Wall time: 953 ms\n"
+          ]
+        }
+      ],
+      "source": [
+        "%%time\n",
+        "# Invoke chain\n",
+        "response = chain.invoke({\"country\": \"South Korea\"})\n",
+        "print(response.content)"
+      ]
+    },
+    {
+      "cell_type": "markdown",
+      "metadata": {},
+      "source": [
+        "Now we invoke the chain with the same question."
+      ]
+    },
+    {
+      "cell_type": "code",
+      "execution_count": 15,
+      "metadata": {},
+      "outputs": [
+        {
+          "name": "stdout",
+          "output_type": "stream",
+          "text": [
+            "South Korea is a technologically advanced country in East Asia, known for its booming economy, vibrant pop culture, and rich history. It is home to K-pop, Samsung, and delicious cuisine like kimchi. The country also faces tensions with North Korea and strives for reunification.\n",
+            "CPU times: total: 375 ms\n",
+            "Wall time: 375 ms\n"
+          ]
+        }
+      ],
+      "source": [
+        "%%time\n",
+        "# Invoke chain\n",
+        "response = chain.invoke({\"country\": \"South Korea\"})\n",
+        "print(response.content)"
+      ]
+    },
+    {
+      "cell_type": "markdown",
+      "metadata": {},
+      "source": [
+        "Note that if we use SQLite Cache, setting caching again does not delete store cache"
+      ]
+    },
+    {
+      "cell_type": "code",
+      "execution_count": 16,
+      "metadata": {},
+      "outputs": [],
+      "source": [
+        "set_llm_cache(SQLiteCache(database_path=\"cache/llm_cache.db\"))"
+      ]
+    },
+    {
+      "cell_type": "code",
+      "execution_count": 17,
+      "metadata": {},
+      "outputs": [
+        {
+          "name": "stdout",
+          "output_type": "stream",
+          "text": [
+            "South Korea is a technologically advanced country in East Asia, known for its booming economy, vibrant pop culture, and rich history. It is home to K-pop, Samsung, and delicious cuisine like kimchi. The country also faces tensions with North Korea and strives for reunification.\n",
+            "CPU times: total: 0 ns\n",
+            "Wall time: 4.01 ms\n"
+          ]
+        }
+      ],
+      "source": [
+        "%%time\n",
+        "# Invoke chain\n",
+        "response = chain.invoke({\"country\": \"South Korea\"})\n",
+        "print(response.content)"
+      ]
+    },
+    {
+      "cell_type": "markdown",
+      "metadata": {},
+      "source": [
+        "## (Optional) With local model\n",
+        "In this optional section, we utilize `docker` to serve local LLM model.\n",
+        "Note that this used miniconda to set environment easily.\n",
+        "\n",
+        "### Device & Serving information\n",
+        "- CPU : AMD 5600X\n",
+        "- OS : Windows 10 Pro\n",
+        "- RAM : 32 Gb\n",
+        "- GPU : Nividia 3080Ti, 12GB VRAM\n",
+        "- CUDA : 12.6\n",
+        "- Driver Version : 560.94\n",
+        "- docker image : nvidia/cuda:12.4.1-cudnn-devel-ubuntu20.04\n",
+        "- model : Qwen/Qwen2.5-0.5B-Instruct\n",
+        "- Python version : 3.10\n",
+        "- docker run script :\n",
+        "    ```\n",
+        "    docker run -itd --name vllm --gpus all --entrypoint /bin/bash -p 6001:8888 nvidia/cuda:12.4.1-cudnn-devel-ubuntu20.04\n",
+        "    ```\n",
+        "- vllm serving script : \n",
+        "    ```\n",
+        "    python3 -m vllm.entrypoints.openai.api_server --model='Qwen/Qwen2.5-0.5B-Instruct' --served-model-name 'qwen-2.5' --port 8888 --host 0.0.0.0 --gpu-memory-utilization 0.80 --max-model-len 4096 --swap-space 1 --dtype bfloat16 --tensor-parallel-size 1 \n",
+        "    ```"
+      ]
+    },
+    {
+      "cell_type": "code",
+      "execution_count": 18,
+      "metadata": {},
+      "outputs": [],
+      "source": [
+        "from langchain_community.llms import VLLMOpenAI\n",
+        "\n",
+        "# create model using OpenAI compatible class VLLMOpenAI\n",
+        "llm = VLLMOpenAI(\n",
+        "    model=\"qwen-2.5\", openai_api_key=\"EMPTY\", openai_api_base=\"http://localhost:6001/v1\"\n",
+        ")\n",
+        "\n",
+        "# Generate prompt\n",
+        "prompt = PromptTemplate.from_template(\n",
+        "    \"Sumarize about the {country} in about 200 characters\"\n",
+        ")\n",
+        "\n",
+        "# Create chain\n",
+        "chain = prompt | llm"
+      ]
+    },
+    {
+      "cell_type": "markdown",
+      "metadata": {},
+      "source": [
+        "## (Optional) InMemoryCache + Local LLM\n",
+        "Same InMemoryCache section above, we set InMemoryCache."
+      ]
+    },
+    {
+      "cell_type": "code",
+      "execution_count": 19,
+      "metadata": {},
+      "outputs": [],
+      "source": [
+        "from langchain.globals import set_llm_cache\n",
+        "from langchain.cache import InMemoryCache\n",
+        "\n",
+        "# Set InMemoryCache\n",
+        "set_llm_cache(InMemoryCache())"
+      ]
+    },
+    {
+      "cell_type": "markdown",
+      "metadata": {},
+      "source": [
+        "Invoke chain with local LLM, do note that we print **response** not **response.content**"
+      ]
+    },
+    {
+      "cell_type": "code",
+      "execution_count": 20,
+      "metadata": {},
+      "outputs": [
+        {
+          "name": "stdout",
+          "output_type": "stream",
+          "text": [
+            ".\n",
+            "South Korea is a country in East Asia, with a population of approximately 55.2 million as of 2023. It borders North Korea to the east, Japan to the northeast, and China to the southeast. The country is known for its advanced technology, leading industries, and significant contributions to South Korean culture. It is often referred to as the \"Globe and a Couple\" due to its diverse landscapes, rich history, and frontiers with neighboring countries. South Korea's economy is growing, with a strong technological sector and a strong economy, making it a significant player on the global stage. Overall, South Korea is a significant global player, with a rich history, advanced technology, and a cultural influence. With its advanced technology and unique culture, South Korea is a fascinating country to explore. Its diverse landscapes, rich history, and remarkable economic performance have made it a popular destination for travelers. South Korea's contribution to the global economy and its strong technological sector have made it a significant player on the world stage. Its cultural influence and trade partnerships have created a unique culture that is hard to replicate elsewhere. South Korea's diverse landscapes, rich history, and technological advancements have made it a popular destination for travelers. Its cultural influence, trade partnerships, and\n",
+            "CPU times: total: 15.6 ms\n",
+            "Wall time: 1.03 s\n"
+          ]
+        }
+      ],
+      "source": [
+        "%%time\n",
+        "# Invoke chain\n",
+        "response = chain.invoke({\"country\": \"South Korea\"})\n",
+        "print(response)"
+      ]
+    },
+    {
+      "cell_type": "markdown",
+      "metadata": {},
+      "source": [
+        "Now we invoke chain again, with the same question."
+      ]
+    },
+    {
+      "cell_type": "code",
+      "execution_count": 21,
+      "metadata": {},
+      "outputs": [
+        {
+          "name": "stdout",
+          "output_type": "stream",
+          "text": [
+            ".\n",
+            "South Korea is a country in East Asia, with a population of approximately 55.2 million as of 2023. It borders North Korea to the east, Japan to the northeast, and China to the southeast. The country is known for its advanced technology, leading industries, and significant contributions to South Korean culture. It is often referred to as the \"Globe and a Couple\" due to its diverse landscapes, rich history, and frontiers with neighboring countries. South Korea's economy is growing, with a strong technological sector and a strong economy, making it a significant player on the global stage. Overall, South Korea is a significant global player, with a rich history, advanced technology, and a cultural influence. With its advanced technology and unique culture, South Korea is a fascinating country to explore. Its diverse landscapes, rich history, and remarkable economic performance have made it a popular destination for travelers. South Korea's contribution to the global economy and its strong technological sector have made it a significant player on the world stage. Its cultural influence and trade partnerships have created a unique culture that is hard to replicate elsewhere. South Korea's diverse landscapes, rich history, and technological advancements have made it a popular destination for travelers. Its cultural influence, trade partnerships, and\n",
+            "CPU times: total: 0 ns\n",
+            "Wall time: 2.61 ms\n"
+          ]
+        }
+      ],
+      "source": [
+        "%%time\n",
+        "# Invoke chain\n",
+        "response = chain.invoke({\"country\": \"South Korea\"})\n",
+        "print(response)"
+      ]
+    },
+    {
+      "cell_type": "markdown",
+      "metadata": {},
+      "source": [
+        "## (Optional) SQLite Cache + Local LLM\n",
+        "Same as SQLite Cache section above, set SQLite Cache.  \n",
+        "Note that we set db name to be **vllm_cache.db** to distinguish from the cache used in SQLite Cache section."
+      ]
+    },
+    {
+      "cell_type": "code",
+      "execution_count": 23,
+      "metadata": {},
+      "outputs": [],
+      "source": [
+        "from langchain_community.cache import SQLiteCache\n",
+        "from langchain_core.globals import set_llm_cache\n",
+        "import os\n",
+        "\n",
+        "# Create cache directory\n",
+        "if not os.path.exists(\"cache\"):\n",
+        "    os.makedirs(\"cache\")\n",
+        "\n",
+        "# Set SQLiteCache\n",
+        "set_llm_cache(SQLiteCache(database_path=\"cache/vllm_cache.db\"))"
+      ]
+    },
+    {
+      "cell_type": "markdown",
+      "metadata": {},
+      "source": [
+        "Invoke chain with local LLM, again, note that we print **response** not **response.content**"
+      ]
+    },
+    {
+      "cell_type": "code",
+      "execution_count": 24,
+      "metadata": {},
+      "outputs": [
+        {
+          "name": "stdout",
+          "output_type": "stream",
+          "text": [
+            ".\n",
+            "\n",
+            "South Korea, a nation that prides itself on its history, culture, and natural beauty. Known for its bustling cityscapes, scenic valleys, and delicious cuisine. A major player in South East Asia and a global hub for technology, fashion, and entertainment. Home to industries like electronics, automotive, and media. With a strong economy, South Korea is among the top economies in the world, known for its efficient and inclusive societies. A country that has been a significant player in global politics for decades. The country is also home to many influential figures like Kim Jong-un and Kim Jong-un, who have led North Korea and the country’s military. Known for its national sports, including football (soccer), baseball, and gymnastics. South Korea is also home to many museums, art galleries, and historical sites, showcasing the country’s rich cultural heritage. The country is a leader in technology, with many leading companies based in the South Korean capital, Seoul. The South Korean economy, despite global challenges, continues to be resilient and strong, with an average annual growth rate of 2.5%. The country has a diverse population and is known for its high standard of living, which is a source of pride for many South Koreans. With a strong tradition of education\n",
+            "CPU times: total: 0 ns\n",
+            "Wall time: 920 ms\n"
+          ]
+        }
+      ],
+      "source": [
+        "%%time\n",
+        "# Invoke chain\n",
+        "response = chain.invoke({\"country\": \"South Korea\"})\n",
+        "print(response)"
+      ]
+    },
+    {
+      "cell_type": "markdown",
+      "metadata": {},
+      "source": [
+        "Now we invoke chain again, with the same question."
+      ]
+    },
+    {
+      "cell_type": "code",
+      "execution_count": 25,
+      "metadata": {},
+      "outputs": [
+        {
+          "name": "stdout",
+          "output_type": "stream",
+          "text": [
+            ".\n",
+            "\n",
+            "South Korea, a nation that prides itself on its history, culture, and natural beauty. Known for its bustling cityscapes, scenic valleys, and delicious cuisine. A major player in South East Asia and a global hub for technology, fashion, and entertainment. Home to industries like electronics, automotive, and media. With a strong economy, South Korea is among the top economies in the world, known for its efficient and inclusive societies. A country that has been a significant player in global politics for decades. The country is also home to many influential figures like Kim Jong-un and Kim Jong-un, who have led North Korea and the country’s military. Known for its national sports, including football (soccer), baseball, and gymnastics. South Korea is also home to many museums, art galleries, and historical sites, showcasing the country’s rich cultural heritage. The country is a leader in technology, with many leading companies based in the South Korean capital, Seoul. The South Korean economy, despite global challenges, continues to be resilient and strong, with an average annual growth rate of 2.5%. The country has a diverse population and is known for its high standard of living, which is a source of pride for many South Koreans. With a strong tradition of education\n",
+            "CPU times: total: 0 ns\n",
+            "Wall time: 3 ms\n"
+          ]
+        }
+      ],
+      "source": [
+        "%%time\n",
+        "# Invoke chain\n",
+        "response = chain.invoke({\"country\": \"South Korea\"})\n",
+        "print(response)"
+      ]
+    },
+    {
+      "cell_type": "code",
+      "execution_count": null,
+      "metadata": {},
+      "outputs": [],
+      "source": []
+    }
+  ],
+  "metadata": {
+    "kernelspec": {
+      "display_name": "langchain-opentutorial-6kFp1u2S-py3.11",
+      "language": "python",
+      "name": "python3"
+    },
+    "language_info": {
+      "codemirror_mode": {
+        "name": "ipython",
+        "version": 3
+      },
+      "file_extension": ".py",
+      "mimetype": "text/x-python",
+      "name": "python",
+      "nbconvert_exporter": "python",
+      "pygments_lexer": "ipython3",
+      "version": "3.11.9"
+    }
   },
-  {
-   "cell_type": "markdown",
-   "metadata": {},
-   "source": [
-    "## Environment Setup\n",
-    "\n",
-    "Set up the environment. You may refer to [Environment Setup](https://wikidocs.net/257836) for more details.\n",
-    "\n",
-    "**[Note]**\n",
-    "- `langchain-opentutorial` is a package that provides a set of easy-to-use environment setup, useful functions and utilities for tutorials. \n",
-    "- You can checkout the [`langchain-opentutorial`](https://github.com/LangChain-OpenTutorial/langchain-opentutorial-pypi) for more details."
-   ]
-  },
-  {
-   "cell_type": "code",
-   "execution_count": 1,
-   "metadata": {},
-   "outputs": [],
-   "source": [
-    "%%capture --no-stderr\n",
-    "!pip install langchain-opentutorial"
-   ]
-  },
-  {
-   "cell_type": "code",
-   "execution_count": 2,
-   "metadata": {},
-   "outputs": [],
-   "source": [
-    "# Install required packages\n",
-    "from langchain_opentutorial import package\n",
-    "\n",
-    "package.install(\n",
-    "    [\n",
-    "        \"langsmith\",\n",
-    "        \"langchain\",\n",
-    "        \"langchain_core\",\n",
-    "        \"langchain_community\",\n",
-    "        \"langchain_openai\",\n",
-    "        # \"vllm\", # this is for optional section\n",
-    "    ],\n",
-    "    verbose=False,\n",
-    "    upgrade=False,\n",
-    ")"
-   ]
-  },
-  {
-   "cell_type": "code",
-   "execution_count": 3,
-   "metadata": {},
-   "outputs": [
-    {
-     "name": "stdout",
-     "output_type": "stream",
-     "text": [
-      "Environment variables have been set successfully.\n"
-     ]
-    }
-   ],
-   "source": [
-    "# Set environment variables\n",
-    "from langchain_opentutorial import set_env\n",
-    "\n",
-    "set_env(\n",
-    "    {\n",
-    "        \"OPENAI_API_KEY\": \"Your API key\",\n",
-    "        \"LANGCHAIN_API_KEY\": \"\",\n",
-    "        \"LANGCHAIN_TRACING_V2\": \"true\",\n",
-    "        \"LANGCHAIN_ENDPOINT\": \"https://api.smith.langchain.com\",\n",
-    "        \"LANGCHAIN_PROJECT\": \"Caching\",\n",
-    "    }\n",
-    ")"
-   ]
-  },
-  {
-   "cell_type": "markdown",
-   "metadata": {},
-   "source": [
-    "Alternatively, one can set environmental variables with load_dotenv"
-   ]
-  },
-  {
-   "cell_type": "code",
-<<<<<<< HEAD
-   "execution_count": 4,
-=======
-   "execution_count": 3,
->>>>>>> 53025982
-   "metadata": {},
-   "outputs": [
-    {
-     "data": {
-      "text/plain": [
-       "True"
-      ]
-     },
-     "execution_count": 3,
-     "metadata": {},
-     "output_type": "execute_result"
-    }
-   ],
-   "source": [
-    "from dotenv import load_dotenv\n",
-    "\n",
-    "\n",
-    "load_dotenv()"
-   ]
-  },
-  {
-   "cell_type": "code",
-<<<<<<< HEAD
-   "execution_count": 5,
-=======
-   "execution_count": 4,
->>>>>>> 53025982
-   "metadata": {},
-   "outputs": [],
-   "source": [
-    "from langchain_openai import ChatOpenAI\n",
-    "from langchain_core.prompts import PromptTemplate\n",
-    "\n",
-    "# Create model\n",
-    "llm = ChatOpenAI(model_name=\"gpt-4o-mini\")\n",
-    "\n",
-    "# Generate prompt\n",
-    "prompt = PromptTemplate.from_template(\n",
-    "    \"Sumarize about the {country} in about 200 characters\"\n",
-    ")\n",
-    "\n",
-    "# Create chain\n",
-    "chain = prompt | llm"
-   ]
-  },
-  {
-   "cell_type": "code",
-<<<<<<< HEAD
-   "execution_count": 6,
-   "metadata": {},
-   "outputs": [
-    {
-     "name": "stderr",
-     "output_type": "stream",
-     "text": [
-      "c:\\Users\\harry\\AppData\\Local\\pypoetry\\Cache\\virtualenvs\\langchain-opentutorial-6kFp1u2S-py3.11\\Lib\\site-packages\\langsmith\\client.py:256: LangSmithMissingAPIKeyWarning: API key must be provided when using hosted LangSmith API\n",
-      "  warnings.warn(\n",
-      "Failed to multipart ingest runs: langsmith.utils.LangSmithAuthError: Authentication failed for https://api.smith.langchain.com/runs/multipart. HTTPError('401 Client Error: Unauthorized for url: https://api.smith.langchain.com/runs/multipart', '{\"detail\":\"Invalid token\"}')trace=cc32ca74-11e6-466b-a13a-48d2b26101f0,id=cc32ca74-11e6-466b-a13a-48d2b26101f0; trace=cc32ca74-11e6-466b-a13a-48d2b26101f0,id=02c668f8-d14d-4ded-8ec8-8a89c9cbb70c; trace=cc32ca74-11e6-466b-a13a-48d2b26101f0,id=fcba4fb1-5c84-48db-95cb-f7dbe006208c\n"
-     ]
-    },
-    {
-     "name": "stdout",
-     "output_type": "stream",
-     "text": [
-      "South Korea is a highly developed country in East Asia known for its technological advancements, vibrant culture, and economic prosperity. It has a rich history, beautiful landscapes, and a strong emphasis on education. The country is also a major player in the global economy and a leading exporter of electronics, automobiles, and other goods.\n",
-      "CPU times: total: 46.9 ms\n",
-      "Wall time: 1.2 s\n"
-     ]
-    },
-    {
-     "name": "stderr",
-     "output_type": "stream",
-     "text": [
-      "Failed to multipart ingest runs: langsmith.utils.LangSmithAuthError: Authentication failed for https://api.smith.langchain.com/runs/multipart. HTTPError('401 Client Error: Unauthorized for url: https://api.smith.langchain.com/runs/multipart', '{\"detail\":\"Invalid token\"}')trace=cc32ca74-11e6-466b-a13a-48d2b26101f0,id=cc32ca74-11e6-466b-a13a-48d2b26101f0; trace=cc32ca74-11e6-466b-a13a-48d2b26101f0,id=fcba4fb1-5c84-48db-95cb-f7dbe006208c\n",
-      "Failed to multipart ingest runs: langsmith.utils.LangSmithAuthError: Authentication failed for https://api.smith.langchain.com/runs/multipart. HTTPError('401 Client Error: Unauthorized for url: https://api.smith.langchain.com/runs/multipart', '{\"detail\":\"Invalid token\"}')trace=24f75e9f-19f0-40c8-a65b-654a96e640a7,id=24f75e9f-19f0-40c8-a65b-654a96e640a7; trace=24f75e9f-19f0-40c8-a65b-654a96e640a7,id=402fd17a-3e29-41f2-b67e-5d244065d264; trace=24f75e9f-19f0-40c8-a65b-654a96e640a7,id=818d688d-545c-460f-9882-214d23817033\n",
-      "Failed to multipart ingest runs: langsmith.utils.LangSmithAuthError: Authentication failed for https://api.smith.langchain.com/runs/multipart. HTTPError('401 Client Error: Unauthorized for url: https://api.smith.langchain.com/runs/multipart', '{\"detail\":\"Invalid token\"}')trace=24f75e9f-19f0-40c8-a65b-654a96e640a7,id=24f75e9f-19f0-40c8-a65b-654a96e640a7; trace=24f75e9f-19f0-40c8-a65b-654a96e640a7,id=818d688d-545c-460f-9882-214d23817033\n",
-      "Failed to multipart ingest runs: langsmith.utils.LangSmithAuthError: Authentication failed for https://api.smith.langchain.com/runs/multipart. HTTPError('401 Client Error: Unauthorized for url: https://api.smith.langchain.com/runs/multipart', '{\"detail\":\"Invalid token\"}')trace=ecdebc40-e7b4-4e14-a363-c203c90acaef,id=ecdebc40-e7b4-4e14-a363-c203c90acaef; trace=ecdebc40-e7b4-4e14-a363-c203c90acaef,id=e99e2982-6a8c-468e-84eb-88615067c282; trace=ecdebc40-e7b4-4e14-a363-c203c90acaef,id=651e4a1c-1ec3-4105-a02d-7ae26df842f7\n",
-      "Failed to multipart ingest runs: langsmith.utils.LangSmithAuthError: Authentication failed for https://api.smith.langchain.com/runs/multipart. HTTPError('401 Client Error: Unauthorized for url: https://api.smith.langchain.com/runs/multipart', '{\"detail\":\"Invalid token\"}')trace=9a968827-8fb0-441e-a0b9-d872ef071914,id=9a968827-8fb0-441e-a0b9-d872ef071914; trace=9a968827-8fb0-441e-a0b9-d872ef071914,id=0a2ad228-9e97-4dd5-8e0f-6ba3b645be87; trace=9a968827-8fb0-441e-a0b9-d872ef071914,id=16c41a87-b694-4890-a578-b779acc07501\n",
-      "Failed to multipart ingest runs: langsmith.utils.LangSmithAuthError: Authentication failed for https://api.smith.langchain.com/runs/multipart. HTTPError('401 Client Error: Unauthorized for url: https://api.smith.langchain.com/runs/multipart', '{\"detail\":\"Invalid token\"}')trace=4d6bc72d-f969-4468-ad59-f2f093809d96,id=4d6bc72d-f969-4468-ad59-f2f093809d96; trace=4d6bc72d-f969-4468-ad59-f2f093809d96,id=22b4a960-1c1a-471b-b46a-f0a95a1924af; trace=4d6bc72d-f969-4468-ad59-f2f093809d96,id=a860a43c-3987-4391-97d0-eada9a368593\n",
-      "Failed to multipart ingest runs: langsmith.utils.LangSmithAuthError: Authentication failed for https://api.smith.langchain.com/runs/multipart. HTTPError('401 Client Error: Unauthorized for url: https://api.smith.langchain.com/runs/multipart', '{\"detail\":\"Invalid token\"}')trace=4d6bc72d-f969-4468-ad59-f2f093809d96,id=4d6bc72d-f969-4468-ad59-f2f093809d96; trace=4d6bc72d-f969-4468-ad59-f2f093809d96,id=a860a43c-3987-4391-97d0-eada9a368593\n",
-      "Failed to multipart ingest runs: langsmith.utils.LangSmithAuthError: Authentication failed for https://api.smith.langchain.com/runs/multipart. HTTPError('401 Client Error: Unauthorized for url: https://api.smith.langchain.com/runs/multipart', '{\"detail\":\"Invalid token\"}')trace=d92bbf71-3e55-4f29-98d1-adb835281a4d,id=d92bbf71-3e55-4f29-98d1-adb835281a4d; trace=d92bbf71-3e55-4f29-98d1-adb835281a4d,id=621f0537-c923-401c-bd55-71074adf5a45; trace=d92bbf71-3e55-4f29-98d1-adb835281a4d,id=88316077-6495-4235-8221-5fadc50f6baa\n",
-      "Failed to multipart ingest runs: langsmith.utils.LangSmithAuthError: Authentication failed for https://api.smith.langchain.com/runs/multipart. HTTPError('401 Client Error: Unauthorized for url: https://api.smith.langchain.com/runs/multipart', '{\"detail\":\"Invalid token\"}')trace=d92bbf71-3e55-4f29-98d1-adb835281a4d,id=d92bbf71-3e55-4f29-98d1-adb835281a4d; trace=d92bbf71-3e55-4f29-98d1-adb835281a4d,id=88316077-6495-4235-8221-5fadc50f6baa\n",
-      "Failed to multipart ingest runs: langsmith.utils.LangSmithAuthError: Authentication failed for https://api.smith.langchain.com/runs/multipart. HTTPError('401 Client Error: Unauthorized for url: https://api.smith.langchain.com/runs/multipart', '{\"detail\":\"Invalid token\"}')trace=6986d559-9583-4297-a7bd-30fde6cc9da1,id=6986d559-9583-4297-a7bd-30fde6cc9da1; trace=6986d559-9583-4297-a7bd-30fde6cc9da1,id=f11d8686-dca8-4c6d-b878-88695589c105; trace=6986d559-9583-4297-a7bd-30fde6cc9da1,id=19da0ec1-4f3b-4f0d-bb1a-65b1cdb99bc6\n",
-      "Failed to multipart ingest runs: langsmith.utils.LangSmithAuthError: Authentication failed for https://api.smith.langchain.com/runs/multipart. HTTPError('401 Client Error: Unauthorized for url: https://api.smith.langchain.com/runs/multipart', '{\"detail\":\"Invalid token\"}')trace=6986d559-9583-4297-a7bd-30fde6cc9da1,id=6986d559-9583-4297-a7bd-30fde6cc9da1; trace=6986d559-9583-4297-a7bd-30fde6cc9da1,id=19da0ec1-4f3b-4f0d-bb1a-65b1cdb99bc6\n",
-      "Failed to multipart ingest runs: langsmith.utils.LangSmithAuthError: Authentication failed for https://api.smith.langchain.com/runs/multipart. HTTPError('401 Client Error: Unauthorized for url: https://api.smith.langchain.com/runs/multipart', '{\"detail\":\"Invalid token\"}')trace=4ac6b33f-2331-4bdf-950b-43e09d58806a,id=4ac6b33f-2331-4bdf-950b-43e09d58806a; trace=4ac6b33f-2331-4bdf-950b-43e09d58806a,id=81340a1e-99f5-429f-addf-2c567dd31553; trace=4ac6b33f-2331-4bdf-950b-43e09d58806a,id=ae75af79-897a-495a-842c-b8dbd1de11e6\n"
-=======
-   "execution_count": 5,
-   "metadata": {},
-   "outputs": [
-    {
-     "name": "stdout",
-     "output_type": "stream",
-     "text": [
-      "South Korea is a vibrant nation known for its technological advancements, rich culture, and dynamic economy. It boasts K-pop, delicious cuisine, and historic sites, with Seoul as its bustling capital.\n",
-      "CPU times: user 17.1 ms, sys: 3.51 ms, total: 20.6 ms\n",
-      "Wall time: 2.64 s\n"
->>>>>>> 53025982
-     ]
-    }
-   ],
-   "source": [
-    "%%time\n",
-    "# Invoke chain\n",
-    "response = chain.invoke({\"country\": \"South Korea\"})\n",
-    "print(response.content)"
-   ]
-  },
-  {
-   "cell_type": "markdown",
-   "metadata": {},
-   "source": [
-    "## InMemoryCache\n",
-    "First, cache the answer to the same question using InMemoryCache."
-   ]
-  },
-  {
-   "cell_type": "code",
-<<<<<<< HEAD
-   "execution_count": 18,
-=======
-   "execution_count": 12,
->>>>>>> 53025982
-   "metadata": {},
-   "outputs": [],
-   "source": [
-    "from langchain_core.globals import set_llm_cache\n",
-    "from langchain_core.caches import InMemoryCache\n",
-    "\n",
-    "# Set InMemoryCache\n",
-    "set_llm_cache(InMemoryCache())"
-   ]
-  },
-  {
-   "cell_type": "code",
-<<<<<<< HEAD
-   "execution_count": 8,
-=======
-   "execution_count": 13,
->>>>>>> 53025982
-   "metadata": {},
-   "outputs": [
-    {
-     "name": "stdout",
-     "output_type": "stream",
-     "text": [
-<<<<<<< HEAD
-      "South Korea is a technologically advanced country known for its fast-paced lifestyle, vibrant culture, and delicious cuisine. It is a leader in industries such as electronics, automotive, and entertainment. The country also has a rich history and beautiful landscapes, making it a popular destination for tourists.\n",
-      "CPU times: total: 0 ns\n",
-      "Wall time: 996 ms\n"
-=======
-      "South Korea is a vibrant East Asian nation known for its rich history, advanced technology, K-pop culture, and delicious cuisine. It has a strong economy and is a global leader in innovation and education.\n",
-      "CPU times: user 9.66 ms, sys: 2.33 ms, total: 12 ms\n",
-      "Wall time: 1.32 s\n"
->>>>>>> 53025982
-     ]
-    }
-   ],
-   "source": [
-    "%%time\n",
-    "# Invoke chain\n",
-    "response = chain.invoke({\"country\": \"South Korea\"})\n",
-    "print(response.content)"
-   ]
-  },
-  {
-   "cell_type": "markdown",
-   "metadata": {},
-   "source": [
-    "Now we invoke the chain with the same question."
-   ]
-  },
-  {
-   "cell_type": "code",
-   "execution_count": 14,
-   "metadata": {},
-   "outputs": [
-    {
-     "name": "stdout",
-     "output_type": "stream",
-     "text": [
-<<<<<<< HEAD
-      "South Korea is a technologically advanced country known for its fast-paced lifestyle, vibrant culture, and delicious cuisine. It is a leader in industries such as electronics, automotive, and entertainment. The country also has a rich history and beautiful landscapes, making it a popular destination for tourists.\n",
-      "CPU times: total: 0 ns\n",
-      "Wall time: 3 ms\n"
-=======
-      "South Korea is a vibrant East Asian nation known for its rich history, advanced technology, K-pop culture, and delicious cuisine. It has a strong economy and is a global leader in innovation and education.\n",
-      "CPU times: user 510 μs, sys: 32 μs, total: 542 μs\n",
-      "Wall time: 524 μs\n"
->>>>>>> 53025982
-     ]
-    }
-   ],
-   "source": [
-    "%%time\n",
-    "# Invoke chain\n",
-    "response = chain.invoke({\"country\": \"South Korea\"})\n",
-    "print(response.content)"
-   ]
-  },
-  {
-   "cell_type": "markdown",
-   "metadata": {},
-   "source": [
-    "Note that if we set InMemoryCache again, the cache will be lost and the wall time will increase"
-   ]
-  },
-  {
-   "cell_type": "code",
-   "execution_count": 15,
-   "metadata": {},
-   "outputs": [],
-   "source": [
-    "set_llm_cache(InMemoryCache())"
-   ]
-  },
-  {
-   "cell_type": "code",
-   "execution_count": 16,
-   "metadata": {},
-   "outputs": [
-    {
-     "name": "stdout",
-     "output_type": "stream",
-     "text": [
-<<<<<<< HEAD
-      "South Korea is a tech-savvy, modern country known for its vibrant culture, delicious cuisine, and booming economy. It is a highly developed nation with advanced infrastructure, high standards of living, and a strong emphasis on education. The country also has a rich history and is famous for its K-pop music and entertainment industry.\n",
-      "CPU times: total: 0 ns\n",
-      "Wall time: 972 ms\n"
-=======
-      "South Korea, located on the Korean Peninsula, is known for its rich culture, advanced technology, and vibrant economy. Major cities include Seoul and Busan, famous for K-pop, cuisine, and historical sites.\n",
-      "CPU times: user 5.37 ms, sys: 1.81 ms, total: 7.18 ms\n",
-      "Wall time: 1.3 s\n"
->>>>>>> 53025982
-     ]
-    }
-   ],
-   "source": [
-    "%%time\n",
-    "# Invoke chain\n",
-    "response = chain.invoke({\"country\": \"South Korea\"})\n",
-    "print(response.content)"
-   ]
-  },
-  {
-   "cell_type": "markdown",
-   "metadata": {},
-   "source": [
-    "## SQLite Cache\n",
-    "Now, we cache the answer to the same question by using SQLite cache."
-   ]
-  },
-  {
-   "cell_type": "code",
-   "execution_count": 17,
-   "metadata": {},
-   "outputs": [],
-   "source": [
-    "from langchain_community.cache import SQLiteCache\n",
-    "from langchain_core.globals import set_llm_cache\n",
-    "import os\n",
-    "\n",
-    "# Create cache directory\n",
-    "if not os.path.exists(\"cache\"):\n",
-    "    os.makedirs(\"cache\")\n",
-    "\n",
-    "# Set SQLiteCache\n",
-    "set_llm_cache(SQLiteCache(database_path=\"cache/llm_cache.db\"))"
-   ]
-  },
-  {
-   "cell_type": "code",
-   "execution_count": 18,
-   "metadata": {},
-   "outputs": [
-    {
-     "name": "stdout",
-     "output_type": "stream",
-     "text": [
-<<<<<<< HEAD
-      "South Korea is a technologically advanced country in East Asia, known for its booming economy, vibrant pop culture, and rich history. It is home to K-pop, Samsung, and delicious cuisine like kimchi. The country also faces tensions with North Korea and strives for reunification.\n",
-      "CPU times: total: 31.2 ms\n",
-      "Wall time: 953 ms\n"
-=======
-      "South Korea, located on the Korean Peninsula, is a vibrant nation known for its rich culture, advanced technology, and global influence in entertainment, particularly K-pop and cinema. Its capital is Seoul.\n",
-      "CPU times: user 12.5 ms, sys: 3 ms, total: 15.5 ms\n",
-      "Wall time: 1.35 s\n"
->>>>>>> 53025982
-     ]
-    }
-   ],
-   "source": [
-    "%%time\n",
-    "# Invoke chain\n",
-    "response = chain.invoke({\"country\": \"South Korea\"})\n",
-    "print(response.content)"
-   ]
-  },
-  {
-   "cell_type": "markdown",
-   "metadata": {},
-   "source": [
-    "Now we invoke the chain with the same question."
-   ]
-  },
-  {
-   "cell_type": "code",
-   "execution_count": 19,
-   "metadata": {},
-   "outputs": [
-    {
-     "name": "stdout",
-     "output_type": "stream",
-     "text": [
-<<<<<<< HEAD
-      "South Korea is a technologically advanced country in East Asia, known for its booming economy, vibrant pop culture, and rich history. It is home to K-pop, Samsung, and delicious cuisine like kimchi. The country also faces tensions with North Korea and strives for reunification.\n",
-      "CPU times: total: 375 ms\n",
-      "Wall time: 375 ms\n"
-=======
-      "South Korea, located on the Korean Peninsula, is a vibrant nation known for its rich culture, advanced technology, and global influence in entertainment, particularly K-pop and cinema. Its capital is Seoul.\n",
-      "CPU times: user 40.1 ms, sys: 24.7 ms, total: 64.8 ms\n",
-      "Wall time: 63.4 ms\n"
->>>>>>> 53025982
-     ]
-    }
-   ],
-   "source": [
-    "%%time\n",
-    "# Invoke chain\n",
-    "response = chain.invoke({\"country\": \"South Korea\"})\n",
-    "print(response.content)"
-   ]
-  },
-  {
-   "cell_type": "markdown",
-   "metadata": {},
-   "source": [
-    "Note that if we use SQLite Cache, setting caching again does not delete store cache"
-   ]
-  },
-  {
-   "cell_type": "code",
-   "execution_count": 20,
-   "metadata": {},
-   "outputs": [],
-   "source": [
-    "set_llm_cache(SQLiteCache(database_path=\"cache/llm_cache.db\"))"
-   ]
-  },
-  {
-   "cell_type": "code",
-   "execution_count": 21,
-   "metadata": {},
-   "outputs": [
-    {
-     "name": "stdout",
-     "output_type": "stream",
-     "text": [
-<<<<<<< HEAD
-      "South Korea is a technologically advanced country in East Asia, known for its booming economy, vibrant pop culture, and rich history. It is home to K-pop, Samsung, and delicious cuisine like kimchi. The country also faces tensions with North Korea and strives for reunification.\n",
-      "CPU times: total: 0 ns\n",
-      "Wall time: 4.01 ms\n"
-=======
-      "South Korea, located on the Korean Peninsula, is a vibrant nation known for its rich culture, advanced technology, and global influence in entertainment, particularly K-pop and cinema. Its capital is Seoul.\n",
-      "CPU times: user 3.61 ms, sys: 1.39 ms, total: 5 ms\n",
-      "Wall time: 3.86 ms\n"
->>>>>>> 53025982
-     ]
-    }
-   ],
-   "source": [
-    "%%time\n",
-    "# Invoke chain\n",
-    "response = chain.invoke({\"country\": \"South Korea\"})\n",
-    "print(response.content)"
-   ]
-  },
-  {
-   "cell_type": "markdown",
-   "metadata": {},
-   "source": [
-    "## (Optional) With local model\n",
-    "In this optional section, we utilize `docker` to serve local LLM model.\n",
-    "Note that this used miniconda to set environment easily.\n",
-    "\n",
-    "### Device & Serving information\n",
-    "- CPU : AMD 5600X\n",
-    "- OS : Windows 10 Pro\n",
-    "- RAM : 32 Gb\n",
-    "- GPU : Nividia 3080Ti, 12GB VRAM\n",
-    "- CUDA : 12.6\n",
-    "- Driver Version : 560.94\n",
-    "- docker image : nvidia/cuda:12.4.1-cudnn-devel-ubuntu20.04\n",
-    "- model : Qwen/Qwen2.5-0.5B-Instruct\n",
-    "- Python version : 3.10\n",
-    "- docker run script :\n",
-    "    ```\n",
-    "    docker run -itd --name vllm --gpus all --entrypoint /bin/bash -p 6001:8888 nvidia/cuda:12.4.1-cudnn-devel-ubuntu20.04\n",
-    "    ```\n",
-    "- vllm serving script : \n",
-    "    ```\n",
-    "    python3 -m vllm.entrypoints.openai.api_server --model='Qwen/Qwen2.5-0.5B-Instruct' --served-model-name 'qwen-2.5' --port 8888 --host 0.0.0.0 --gpu-memory-utilization 0.80 --max-model-len 4096 --swap-space 1 --dtype bfloat16 --tensor-parallel-size 1 \n",
-    "    ```"
-   ]
-  },
-  {
-   "cell_type": "code",
-   "execution_count": 18,
-   "metadata": {},
-   "outputs": [],
-   "source": [
-    "from langchain_community.llms import VLLMOpenAI\n",
-    "\n",
-    "# create model using OpenAI compatible class VLLMOpenAI\n",
-    "llm = VLLMOpenAI(\n",
-    "    model=\"qwen-2.5\", openai_api_key=\"EMPTY\", openai_api_base=\"http://localhost:6001/v1\"\n",
-    ")\n",
-    "\n",
-    "# Generate prompt\n",
-    "prompt = PromptTemplate.from_template(\n",
-    "    \"Sumarize about the {country} in about 200 characters\"\n",
-    ")\n",
-    "\n",
-    "# Create chain\n",
-    "chain = prompt | llm"
-   ]
-  },
-  {
-   "cell_type": "markdown",
-   "metadata": {},
-   "source": [
-    "## (Optional) InMemoryCache + Local LLM\n",
-    "Same InMemoryCache section above, we set InMemoryCache."
-   ]
-  },
-  {
-   "cell_type": "code",
-   "execution_count": 22,
-   "metadata": {},
-   "outputs": [],
-   "source": [
-    "from langchain_core.globals import set_llm_cache\n",
-    "from langchain_core.caches import InMemoryCache\n",
-    "\n",
-    "# Set InMemoryCache\n",
-    "set_llm_cache(InMemoryCache())"
-   ]
-  },
-  {
-   "cell_type": "markdown",
-   "metadata": {},
-   "source": [
-    "Invoke chain with local LLM, do note that we print **response** not **response.content**"
-   ]
-  },
-  {
-   "cell_type": "code",
-   "execution_count": 23,
-   "metadata": {},
-   "outputs": [
-    {
-     "name": "stdout",
-     "output_type": "stream",
-     "text": [
-      "content='South Korea, located on the Korean Peninsula, is known for its vibrant culture, advanced technology, and strong economy. Major cities include Seoul, Busan, and Incheon, with influences from K-pop and traditional heritage.' additional_kwargs={'refusal': None} response_metadata={'token_usage': {'completion_tokens': 45, 'prompt_tokens': 19, 'total_tokens': 64, 'completion_tokens_details': {'accepted_prediction_tokens': 0, 'audio_tokens': 0, 'reasoning_tokens': 0, 'rejected_prediction_tokens': 0}, 'prompt_tokens_details': {'audio_tokens': 0, 'cached_tokens': 0}}, 'model_name': 'gpt-4o-mini-2024-07-18', 'system_fingerprint': 'fp_d02d531b47', 'finish_reason': 'stop', 'logprobs': None} id='run-95a28c46-5a1b-49ea-92ad-7e77809c452a-0' usage_metadata={'input_tokens': 19, 'output_tokens': 45, 'total_tokens': 64, 'input_token_details': {'audio': 0, 'cache_read': 0}, 'output_token_details': {'audio': 0, 'reasoning': 0}}\n",
-      "CPU times: user 9.55 ms, sys: 3.33 ms, total: 12.9 ms\n",
-      "Wall time: 1.4 s\n"
-     ]
-    }
-   ],
-   "source": [
-    "%%time\n",
-    "# Invoke chain\n",
-    "response = chain.invoke({\"country\": \"South Korea\"})\n",
-    "print(response)"
-   ]
-  },
-  {
-   "cell_type": "markdown",
-   "metadata": {},
-   "source": [
-    "Now we invoke chain again, with the same question."
-   ]
-  },
-  {
-   "cell_type": "code",
-   "execution_count": 24,
-   "metadata": {},
-   "outputs": [
-    {
-     "name": "stdout",
-     "output_type": "stream",
-     "text": [
-      "content='South Korea, located on the Korean Peninsula, is known for its vibrant culture, advanced technology, and strong economy. Major cities include Seoul, Busan, and Incheon, with influences from K-pop and traditional heritage.' additional_kwargs={'refusal': None} response_metadata={'token_usage': {'completion_tokens': 45, 'prompt_tokens': 19, 'total_tokens': 64, 'completion_tokens_details': {'accepted_prediction_tokens': 0, 'audio_tokens': 0, 'reasoning_tokens': 0, 'rejected_prediction_tokens': 0}, 'prompt_tokens_details': {'audio_tokens': 0, 'cached_tokens': 0}}, 'model_name': 'gpt-4o-mini-2024-07-18', 'system_fingerprint': 'fp_d02d531b47', 'finish_reason': 'stop', 'logprobs': None} id='run-95a28c46-5a1b-49ea-92ad-7e77809c452a-0' usage_metadata={'input_tokens': 19, 'output_tokens': 45, 'total_tokens': 64, 'input_token_details': {'audio': 0, 'cache_read': 0}, 'output_token_details': {'audio': 0, 'reasoning': 0}}\n",
-      "CPU times: user 948 μs, sys: 88 μs, total: 1.04 ms\n",
-      "Wall time: 1.01 ms\n"
-     ]
-    }
-   ],
-   "source": [
-    "%%time\n",
-    "# Invoke chain\n",
-    "response = chain.invoke({\"country\": \"South Korea\"})\n",
-    "print(response)"
-   ]
-  },
-  {
-   "cell_type": "markdown",
-   "metadata": {},
-   "source": [
-    "## (Optional) SQLite Cache + Local LLM\n",
-    "Same as SQLite Cache section above, set SQLite Cache.  \n",
-    "Note that we set db name to be **vllm_cache.db** to distinguish from the cache used in SQLite Cache section."
-   ]
-  },
-  {
-   "cell_type": "code",
-   "execution_count": 25,
-   "metadata": {},
-   "outputs": [],
-   "source": [
-    "from langchain_community.cache import SQLiteCache\n",
-    "from langchain_core.globals import set_llm_cache\n",
-    "import os\n",
-    "\n",
-    "# Create cache directory\n",
-    "if not os.path.exists(\"cache\"):\n",
-    "    os.makedirs(\"cache\")\n",
-    "\n",
-    "# Set SQLiteCache\n",
-    "set_llm_cache(SQLiteCache(database_path=\"cache/vllm_cache.db\"))"
-   ]
-  },
-  {
-   "cell_type": "markdown",
-   "metadata": {},
-   "source": [
-    "Invoke chain with local LLM, again, note that we print **response** not **response.content**"
-   ]
-  },
-  {
-   "cell_type": "code",
-   "execution_count": 26,
-   "metadata": {},
-   "outputs": [
-    {
-     "name": "stdout",
-     "output_type": "stream",
-     "text": [
-      "content=\"South Korea, located in East Asia, is known for its vibrant culture, advanced technology, and economic strength. It's famous for K-pop, Korean cuisine, and historical sites, blending tradition with modernity.\" additional_kwargs={'refusal': None} response_metadata={'token_usage': {'completion_tokens': 42, 'prompt_tokens': 19, 'total_tokens': 61, 'completion_tokens_details': {'accepted_prediction_tokens': 0, 'audio_tokens': 0, 'reasoning_tokens': 0, 'rejected_prediction_tokens': 0}, 'prompt_tokens_details': {'audio_tokens': 0, 'cached_tokens': 0}}, 'model_name': 'gpt-4o-mini-2024-07-18', 'system_fingerprint': 'fp_0aa8d3e20b', 'finish_reason': 'stop', 'logprobs': None} id='run-2659da82-c36a-48b8-be70-3f163ef2312a-0' usage_metadata={'input_tokens': 19, 'output_tokens': 42, 'total_tokens': 61, 'input_token_details': {'audio': 0, 'cache_read': 0}, 'output_token_details': {'audio': 0, 'reasoning': 0}}\n",
-      "CPU times: user 13.9 ms, sys: 4.15 ms, total: 18 ms\n",
-      "Wall time: 1.74 s\n"
-     ]
-    }
-   ],
-   "source": [
-    "%%time\n",
-    "# Invoke chain\n",
-    "response = chain.invoke({\"country\": \"South Korea\"})\n",
-    "print(response)"
-   ]
-  },
-  {
-   "cell_type": "markdown",
-   "metadata": {},
-   "source": [
-    "Now we invoke chain again, with the same question."
-   ]
-  },
-  {
-   "cell_type": "code",
-   "execution_count": 27,
-   "metadata": {},
-   "outputs": [
-    {
-     "name": "stdout",
-     "output_type": "stream",
-     "text": [
-      "content=\"South Korea, located in East Asia, is known for its vibrant culture, advanced technology, and economic strength. It's famous for K-pop, Korean cuisine, and historical sites, blending tradition with modernity.\" additional_kwargs={'refusal': None} response_metadata={'token_usage': {'completion_tokens': 42, 'prompt_tokens': 19, 'total_tokens': 61, 'completion_tokens_details': {'accepted_prediction_tokens': 0, 'audio_tokens': 0, 'reasoning_tokens': 0, 'rejected_prediction_tokens': 0}, 'prompt_tokens_details': {'audio_tokens': 0, 'cached_tokens': 0}}, 'model_name': 'gpt-4o-mini-2024-07-18', 'system_fingerprint': 'fp_0aa8d3e20b', 'finish_reason': 'stop', 'logprobs': None} id='run-2659da82-c36a-48b8-be70-3f163ef2312a-0' usage_metadata={'input_tokens': 19, 'output_tokens': 42, 'total_tokens': 61, 'input_token_details': {'audio': 0, 'cache_read': 0}, 'output_token_details': {'audio': 0, 'reasoning': 0}}\n",
-      "CPU times: user 2.21 ms, sys: 800 μs, total: 3.01 ms\n",
-      "Wall time: 2.29 ms\n"
-     ]
-    }
-   ],
-   "source": [
-    "%%time\n",
-    "# Invoke chain\n",
-    "response = chain.invoke({\"country\": \"South Korea\"})\n",
-    "print(response)"
-   ]
-  }
- ],
- "metadata": {
-  "kernelspec": {
-   "display_name": "langchain-opentutorial-6kFp1u2S-py3.11",
-   "language": "python",
-   "name": "python3"
-  },
-  "language_info": {
-   "codemirror_mode": {
-    "name": "ipython",
-    "version": 3
-   },
-   "file_extension": ".py",
-   "mimetype": "text/x-python",
-   "name": "python",
-   "nbconvert_exporter": "python",
-   "pygments_lexer": "ipython3",
-   "version": "3.11.11"
-  }
- },
- "nbformat": 4,
- "nbformat_minor": 4
+  "nbformat": 4,
+  "nbformat_minor": 4
 }